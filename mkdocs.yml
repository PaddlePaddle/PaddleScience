# Copyright (c) 2023 PaddlePaddle Authors. All Rights Reserved.
#
# Licensed under the Apache License, Version 2.0 (the "License");
# you may not use this file except in compliance with the License.
# You may obtain a copy of the License at
#
# http://www.apache.org/licenses/LICENSE-2.0
#
# Unless required by applicable law or agreed to in writing, software
# distributed under the License is distributed on an "AS IS" BASIS,
# WITHOUT WARRANTIES OR CONDITIONS OF ANY KIND, either express or implied.
# See the License for the specific language governing permissions and
# limitations under the License.

# Project information
site_name: PaddleScience Docs
site_description: An out-of-the-box open source library for scientific computing based on deep learning.
site_author: PaddlePaddle
site_url: "https://github.com/PaddlePaddle/PaddleScience"
strict: false

# Repository
repo_name: PaddleScience
repo_url: "https://github.com/PaddlePaddle/PaddleScience"

# Copyright
copyright: Copyright &copy; 2022 - 2023 PaddlePaddle

# Page tree
nav:
  - PaddleScience:
      - 主页: index.md
      - 功能介绍: zh/overview.md
      - 安装使用: zh/install_setup.md
      - 快速开始: zh/quickstart.md
  - 经典案例:
      - PINNs:
<<<<<<< HEAD
        - ViV: zh/examples/viv.md
        - Darcy2D: zh/examples/darcy2d.md
        - LDC2D_steady: zh/examples/ldc2d_steady.md
        - LDC2D_unsteady: zh/examples/ldc2d_unsteady.md
        - Cylinder2D_unsteady: zh/examples/cylinder2d_unsteady.md
        - Laplace2D: zh/examples/laplace2d.md
        - labelfree_DNN_surrogate: zh/examples/labelfree_DNN_surrogate.md
        
=======
        - 方程求解:
          - Volterra_IDE: zh/examples/volterra_ide.md
          - Laplace2D: zh/examples/laplace2d.md
        - 振动:
          - ViV: zh/examples/viv.md
        - 流体:
          - Aneurysm: zh/examples/aneurysm.md
          - Cylinder2D_unsteady: zh/examples/cylinder2d_unsteady.md
          - LDC2D_unsteady: zh/examples/ldc2d_unsteady.md
          - LDC2D_steady: zh/examples/ldc2d_steady.md
          - Darcy2D: zh/examples/darcy2d.md
        - 材料:
          - hPINNs: zh/examples/hpinns.md
>>>>>>> 4bab1545
      - 数据驱动:
        - 方程求解:
          - DeepHPMs: zh/examples/deephpms.md
          - Lorenz_transform_physx: zh/examples/lorenz.md
          - Rossler_transform_physx: zh/examples/rossler.md
        - 算子学习:
          - DeepONet: zh/examples/deeponet.md
        - 气象预测:
          - FourCastNet: zh/examples/fourcastnet.md
        - 流体:
          - Cylinder2D_unsteady_transform_physx: zh/examples/cylinder2d_unsteady_transformer_physx.md
          - tempoGAN: zh/examples/tempoGAN.md
      - 数理融合:
        - 流体:
          - BubbleNet: zh/examples/bubble.md
  - API文档:
      - ppsci.arch: zh/api/arch.md
      - ppsci.autodiff: zh/api/autodiff.md
      - ppsci.constraint: zh/api/constraint.md
      - ppsci.data:
          - ppsci.data.dataset: zh/api/data/dataset.md
          - ppsci.data.transform: zh/api/data/process/transform.md
          - ppsci.data.batch_transform: zh/api/data/process/batch_transform.md
      - ppsci.equation: zh/api/equation.md
      - ppsci.geometry: zh/api/geometry.md
      - ppsci.loss: zh/api/loss.md
      - ppsci.metric: zh/api/metric.md
      - ppsci.optimizer:
          - ppsci.optimizer.optimizer: zh/api/optimizer.md
          - ppsci.optimizer.lr_scheduler: zh/api/lr_scheduler.md
      - ppsci.solver: zh/api/solver.md
      - ppsci.utils: zh/api/utils.md
      - ppsci.validate: zh/api/validate.md
      - ppsci.visualize: zh/api/visualize.md
      - ppsci.experimental: zh/api/experimental.md
  - 使用指南: zh/user_guide.md
  - 开发与复现指南:
    - 开发指南: zh/development.md
    - 复现指南: zh/reproduction.md
  - 技术稿件: zh/technical_doc.md
  - 共创计划: zh/cooperation.md
  - 实训社区: https://aistudio.baidu.com/aistudio/projectoverview/public?topic=15
  - 旧版文档: https://paddlescience.paddlepaddle.org.cn/index.html

# Configuration
theme:
  name: material
  font:
    code: Roboto Mono
    text: Noto Serif SC
  logo: ./images/icons/paddle.png
  favicon: ./images/icons/favcion.png
  language: "zh"
  features:
    - navigation.tabs
    - navigation.tabs.sticky
    - navigation.tracking
    - navigation.sections
    - navigation.prune
    - navigation.top
    - search.suggest
    - navigation.instant
    - navigation.expand
    - content.code.copy
    - content.code.select
    - content.code.annotate
    - search.highlight
  palette:
    # Palette toggle for light mode
    - scheme: default
      toggle:
        icon: material/brightness-7
        name: Switch to dark mode

    # Palette toggle for dark mode
    - scheme: slate
      toggle:
        icon: material/brightness-4
        name: Switch to light mode

# Plugins
plugins:
  - include-markdown
  - search
  - glightbox
  - mkdocstrings:
      handlers:
        python:
          paths: [./ppsci]

# Extensions
markdown_extensions:
  - pymdownx.highlight:
      anchor_linenums: true
      line_spans: __span
      pygments_lang_class: true
  - pymdownx.snippets:
      dedent_subsections: true
  - pymdownx.arithmatex:
      generic: true
  - toc:
      permalink: true
  - pymdownx.inlinehilite
  - pymdownx.superfences
  - admonition
  - pymdownx.details
  - attr_list
  - md_in_html

# Extra javascripts
extra_javascript:
  - javascripts/bd_statistics.js
  - javascripts/mathjax.js
  - https://polyfill.io/v3/polyfill.min.js?features=es6
  - https://cdn.jsdelivr.net/npm/mathjax@3/es5/tex-mml-chtml.js

# Extra css
extra_css:
  - stylesheets/extra.css

# Extra
extra:
  alternate:
    - name: 简体中文
      link: /zh/
      lang: zh
    - name: English
      link: /en/
      lang: en

dev_addr: '127.0.0.1:5500' #默认值<|MERGE_RESOLUTION|>--- conflicted
+++ resolved
@@ -35,16 +35,6 @@
       - 快速开始: zh/quickstart.md
   - 经典案例:
       - PINNs:
-<<<<<<< HEAD
-        - ViV: zh/examples/viv.md
-        - Darcy2D: zh/examples/darcy2d.md
-        - LDC2D_steady: zh/examples/ldc2d_steady.md
-        - LDC2D_unsteady: zh/examples/ldc2d_unsteady.md
-        - Cylinder2D_unsteady: zh/examples/cylinder2d_unsteady.md
-        - Laplace2D: zh/examples/laplace2d.md
-        - labelfree_DNN_surrogate: zh/examples/labelfree_DNN_surrogate.md
-        
-=======
         - 方程求解:
           - Volterra_IDE: zh/examples/volterra_ide.md
           - Laplace2D: zh/examples/laplace2d.md
@@ -56,9 +46,9 @@
           - LDC2D_unsteady: zh/examples/ldc2d_unsteady.md
           - LDC2D_steady: zh/examples/ldc2d_steady.md
           - Darcy2D: zh/examples/darcy2d.md
+          - labelfree_DNN_surrogate: zh/examples/labelfree_DNN_surrogate.md
         - 材料:
           - hPINNs: zh/examples/hpinns.md
->>>>>>> 4bab1545
       - 数据驱动:
         - 方程求解:
           - DeepHPMs: zh/examples/deephpms.md
