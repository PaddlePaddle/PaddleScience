--- conflicted
+++ resolved
@@ -61,12 +61,9 @@
           - ShockWave: zh/examples/shock_wave.md
           - ViV: zh/examples/viv.md
           - tempoGAN: zh/examples/tempoGAN.md
-<<<<<<< HEAD
           - PhyCRNet: zh/examples/phycrnet.md
-=======
           - NSFNets: zh/examples/nsfnet.md
           - PhyGeoNet: zh/examples/phygeonet.md
->>>>>>> 4d65d09f
         - 结构:
           - Biharmonic2D: zh/examples/biharmonic2d.md
           - Bracket: zh/examples/bracket.md
