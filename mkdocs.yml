# Copyright (c) 2023 PaddlePaddle Authors. All Rights Reserved.
#
# Licensed under the Apache License, Version 2.0 (the "License");
# you may not use this file except in compliance with the License.
# You may obtain a copy of the License at
#
# http://www.apache.org/licenses/LICENSE-2.0
#
# Unless required by applicable law or agreed to in writing, software
# distributed under the License is distributed on an "AS IS" BASIS,
# WITHOUT WARRANTIES OR CONDITIONS OF ANY KIND, either express or implied.
# See the License for the specific language governing permissions and
# limitations under the License.

# Project information
site_name: PaddleScience Docs
site_description: An out-of-the-box open source library for scientific computing based on deep learning.
site_author: PaddlePaddle
site_url: "https://github.com/PaddlePaddle/PaddleScience"
edit_uri: edit/develop/docs/
strict: false

# Repository
repo_name: PaddleScience
repo_url: "https://github.com/PaddlePaddle/PaddleScience"

# Copyright
copyright: Copyright &copy; 2022 - 2023 PaddlePaddle

# Page tree
nav:
  - PaddleScience:
      - 主页: index.md
      - 功能介绍: zh/overview.md
      - 安装使用: zh/install_setup.md
      - 快速开始: zh/quickstart.md
  - 经典案例:
<<<<<<< HEAD
    - 数学(AI for Math):
      - Laplace2D: zh/examples/laplace2d.md
      - DeepHPMs: zh/examples/deephpms.md
      - PIRBN: zh/examples/pirbn.md
      - Lorenz_transform_physx: zh/examples/lorenz.md
      - Rossler_transform_physx: zh/examples/rossler.md
      - DeepONet: zh/examples/deeponet.md
      - Volterra_IDE: zh/examples/volterra_ide.md
    - 技术科学(AI for Technology):
=======
    - PINNs:
      - 方程求解:
        - Volterra_IDE: zh/examples/volterra_ide.md
        - Laplace2D: zh/examples/laplace2d.md
        - PIRBN: zh/examples/pirbn.md
      - 振动:
        - ViV: zh/examples/viv.md
      - 传热:
        - Heat_PINN: zh/examples/heat_pinn.md
>>>>>>> c1c70b34
      - 流体:
        - LDC2D_steady: zh/examples/ldc2d_steady.md
        - Darcy2D: zh/examples/darcy2d.md
        - Labelfree_DNN_surrogate: zh/examples/labelfree_DNN_surrogate.md
        - Aneurysm: zh/examples/aneurysm.md
        - DeepCFD: zh/examples/deepcfd.md
        - LDC2D_unsteady: zh/examples/ldc2d_unsteady.md
        - Cylinder2D_unsteady: zh/examples/cylinder2d_unsteady.md
        - Cylinder2D_unsteady_transform_physx: zh/examples/cylinder2d_unsteady_transformer_physx.md
        - ShockWave: zh/examples/shock_wave.md
        - BubbleNet: zh/examples/bubble.md
        - ViV: zh/examples/viv.md
        - tempoGAN: zh/examples/tempoGAN.md
        - AMGNet: zh/examples/amgnet.md
      - 结构:
        - Bracket: zh/examples/bracket.md
        - Phy-LSTM: zh/examples/phylstm.md
    - 材料科学(AI for Material):
      - hPINNs: zh/examples/hpinns.md
    - 地球科学(AI for Earth Science):
      - FourCastNet: zh/examples/fourcastnet.md
  - API文档:
    - " ":
      - ppsci.arch: zh/api/arch.md
      - ppsci.autodiff: zh/api/autodiff.md
      - ppsci.constraint: zh/api/constraint.md
      - ppsci.data:
        - ppsci.data.dataset: zh/api/data/dataset.md
        - ppsci.data.transform: zh/api/data/process/transform.md
        - ppsci.data.batch_transform: zh/api/data/process/batch_transform.md
      - ppsci.equation: zh/api/equation.md
      - ppsci.geometry: zh/api/geometry.md
      - ppsci.loss: zh/api/loss.md
      - ppsci.metric: zh/api/metric.md
      - ppsci.optimizer:
        - ppsci.optimizer.optimizer: zh/api/optimizer.md
        - ppsci.optimizer.lr_scheduler: zh/api/lr_scheduler.md
      - ppsci.solver: zh/api/solver.md
      - ppsci.utils:
        - ppsci.utils.checker: zh/api/utils/checker.md
        - ppsci.utils.expression: zh/api/utils/expression.md
        - ppsci.utils.initializer: zh/api/utils/initializer.md
        - ppsci.utils.logger: zh/api/utils/logger.md
        - ppsci.utils.misc: zh/api/utils/misc.md
        - ppsci.utils.reader: zh/api/utils/reader.md
        - ppsci.utils.save_load: zh/api/utils/save_load.md
        - ppsci.utils.symbolic: zh/api/utils/symbolic.md
      - ppsci.validate: zh/api/validate.md
      - ppsci.visualize: zh/api/visualize.md
      - ppsci.experimental: zh/api/experimental.md
      - ppsci.probability: zh/api/probability.md
  - 使用指南: zh/user_guide.md
  - 开发与复现指南:
    - 开发指南: zh/development.md
    - 复现指南: zh/reproduction.md
  - 技术稿件: zh/technical_doc.md
  - 共创计划: zh/cooperation.md
  - 实训社区: https://aistudio.baidu.com/aistudio/projectoverview/public?topic=15

# Configuration
theme:
  name: material
  font:
    code: Roboto Mono
    text: Noto Serif SC
  logo: ./images/icons/paddle.png
  favicon: ./images/icons/favcion.png
  language: "zh"
  features:
    - navigation.tabs
    - navigation.tabs.sticky
    - navigation.tracking
    - navigation.sections
    # - navigation.prune # disabled temporarily for rendering speed
    - navigation.top
    - search.suggest
    - navigation.instant
    - content.code.copy
    - content.code.select
    - content.code.annotate
    - search.highlight
    - content.tabs.link
    - content.action.edit
    - content.action.view
  icon:
    edit: material/pencil
    view: material/eye
  palette:
    # Palette toggle for light mode
    - scheme: default
      toggle:
        icon: material/brightness-7
        name: Switch to dark mode

    # Palette toggle for dark mode
    - scheme: slate
      toggle:
        icon: material/brightness-4
        name: Switch to light mode

# Plugins
plugins:
  - include-markdown
  - search
  - glightbox
  - mkdocstrings:
      handlers:
        python:
          paths: [./ppsci]
  - mkdocs-video
  - git-revision-date-localized:
      enable_creation_date: true
      fallback_to_build_date: true
      type: date

# Extensions
markdown_extensions:
  - pymdownx.critic
  - pymdownx.highlight:
      anchor_linenums: true
      line_spans: __span
      pygments_lang_class: true
  - pymdownx.snippets:
      dedent_subsections: true
  - pymdownx.arithmatex:
      generic: true
  - toc:
      permalink: true
  - pymdownx.inlinehilite
  - pymdownx.superfences:
      custom_fences:
        - name: mermaid
          class: mermaid
          format: !!python/name:pymdownx.superfences.fence_code_format
  - admonition
  - pymdownx.details
  - attr_list
  - md_in_html
  - pymdownx.tabbed:
      alternate_style: true

# Extra javascripts
extra_javascript:
  - javascripts/bd_statistics.js
  - javascripts/mathjax.js
  - https://polyfill.io/v3/polyfill.min.js?features=es6
  - https://cdn.jsdelivr.net/npm/mathjax@3/es5/tex-mml-chtml.js

# Extra css
extra_css:
  - stylesheets/extra.css

# Extra
extra:
  alternate:
    - name: 简体中文
      link: /zh/
      lang: zh
    - name: English
      link: /en/
      lang: en<|MERGE_RESOLUTION|>--- conflicted
+++ resolved
@@ -35,7 +35,6 @@
       - 安装使用: zh/install_setup.md
       - 快速开始: zh/quickstart.md
   - 经典案例:
-<<<<<<< HEAD
     - 数学(AI for Math):
       - Laplace2D: zh/examples/laplace2d.md
       - DeepHPMs: zh/examples/deephpms.md
@@ -45,17 +44,6 @@
       - DeepONet: zh/examples/deeponet.md
       - Volterra_IDE: zh/examples/volterra_ide.md
     - 技术科学(AI for Technology):
-=======
-    - PINNs:
-      - 方程求解:
-        - Volterra_IDE: zh/examples/volterra_ide.md
-        - Laplace2D: zh/examples/laplace2d.md
-        - PIRBN: zh/examples/pirbn.md
-      - 振动:
-        - ViV: zh/examples/viv.md
-      - 传热:
-        - Heat_PINN: zh/examples/heat_pinn.md
->>>>>>> c1c70b34
       - 流体:
         - LDC2D_steady: zh/examples/ldc2d_steady.md
         - Darcy2D: zh/examples/darcy2d.md
@@ -70,6 +58,7 @@
         - ViV: zh/examples/viv.md
         - tempoGAN: zh/examples/tempoGAN.md
         - AMGNet: zh/examples/amgnet.md
+        - Heat_PINN: zh/examples/heat_pinn.md
       - 结构:
         - Bracket: zh/examples/bracket.md
         - Phy-LSTM: zh/examples/phylstm.md
