# Copyright (c) 2023 PaddlePaddle Authors. All Rights Reserved.
#
# Licensed under the Apache License, Version 2.0 (the "License");
# you may not use this file except in compliance with the License.
# You may obtain a copy of the License at
#
# http://www.apache.org/licenses/LICENSE-2.0
#
# Unless required by applicable law or agreed to in writing, software
# distributed under the License is distributed on an "AS IS" BASIS,
# WITHOUT WARRANTIES OR CONDITIONS OF ANY KIND, either express or implied.
# See the License for the specific language governing permissions and
# limitations under the License.

# Project information
site_name: PaddleScience Docs
site_description: An out-of-the-box open source library for scientific computing based on deep learning.
site_author: PaddlePaddle
site_url: "https://github.com/PaddlePaddle/PaddleScience"
edit_uri: edit/develop/docs/
strict: false

# Repository
repo_name: PaddleScience
repo_url: "https://github.com/PaddlePaddle/PaddleScience"

# Copyright
copyright: Copyright &copy; 2022 - 2023 PaddlePaddle

# Page tree
nav:
  - PaddleScience:
      - 主页: index.md
      - 功能介绍: zh/overview.md
      - 安装使用: zh/install_setup.md
      - 快速开始: zh/quickstart.md
      - 学习资料: zh/tutorials.md
  - 经典案例:
    - " ":
      - 数学(AI for Math):
        - AllenCahn: zh/examples/allen_cahn.md
        - DeepHPMs: zh/examples/deephpms.md
        - DeepONet: zh/examples/deeponet.md
        - Euler_Beam: zh/examples/euler_beam.md
        - Laplace2D: zh/examples/laplace2d.md
        - Lorenz_transform_physx: zh/examples/lorenz.md
        - PIRBN: zh/examples/pirbn.md
        - Rossler_transform_physx: zh/examples/rossler.md
        - Volterra_IDE: zh/examples/volterra_ide.md
        - NLSMB: zh/examples/nlsmb.md
        - XPINN: zh/examples/xpinns.md
      - 技术科学(AI for Technology):
        - 流体:
          - AMGNet: zh/examples/amgnet.md
          - Aneurysm: zh/examples/aneurysm.md
          - BubbleNet: zh/examples/bubble.md
          - CFDGCN: zh/examples/cfdgcn.md
          - Cylinder2D_unsteady: zh/examples/cylinder2d_unsteady.md
          - Cylinder2D_unsteady_transform_physx: zh/examples/cylinder2d_unsteady_transformer_physx.md
          - Darcy2D: zh/examples/darcy2d.md
          - DeepCFD: zh/examples/deepcfd.md
          - LDC2D_steady: zh/examples/ldc2d_steady.md
          - LDC2D_unsteady: zh/examples/ldc2d_unsteady.md
          - Labelfree_DNN_surrogate: zh/examples/labelfree_DNN_surrogate.md
          - NSFNets: zh/examples/nsfnet.md
          - PhyCRNet: zh/examples/phycrnet.md
          - ShockWave: zh/examples/shock_wave.md
          - tempoGAN: zh/examples/tempoGAN.md
          - NSFNet4: zh/examples/nsfnet4.md
          - ViV: zh/examples/viv.md
        - 结构:
          - Biharmonic2D: zh/examples/biharmonic2d.md
          - Bracket: zh/examples/bracket.md
          - Control_arm: zh/examples/control_arm.md
          - EPNN: zh/examples/epnn.md
          - Phy-LSTM: zh/examples/phylstm.md
          - TopOpt: zh/examples/topopt.md
        - 传热:
          - Heat_Exchanger: zh/examples/heat_exchanger.md
          - Heat_PINN: zh/examples/heat_pinn.md
          - PhyGeoNet: zh/examples/phygeonet.md
          - Chip_heat: zh/examples/chip_heat.md
      - 材料科学(AI for Material):
        - hPINNs: zh/examples/hpinns.md
      - 地球科学(AI for Earth Science):
        - FourCastNet: zh/examples/fourcastnet.md
        - NowcastNet: zh/examples/nowcastnet.md
        - DGMR: zh/examples/dgmr.md
        - EarthFormer: zh/examples/earthformer.md
  - API 文档:
    - ppsci:
      - ppsci.arch: zh/api/arch.md
      - ppsci.autodiff: zh/api/autodiff.md
      - ppsci.constraint: zh/api/constraint.md
      - ppsci.data:
        - ppsci.data.dataset: zh/api/data/dataset.md
        - ppsci.data.transform: zh/api/data/process/transform.md
        - ppsci.data.batch_transform: zh/api/data/process/batch_transform.md
      - ppsci.equation: zh/api/equation.md
      - ppsci.geometry: zh/api/geometry.md
      - ppsci.loss:
        - ppsci.loss.loss: zh/api/loss/loss.md
        - ppsci.loss.mtl: zh/api/loss/mtl.md
      - ppsci.metric: zh/api/metric.md
      - ppsci.optimizer:
        - ppsci.optimizer.optimizer: zh/api/optimizer.md
        - ppsci.optimizer.lr_scheduler: zh/api/lr_scheduler.md
      - ppsci.solver: zh/api/solver.md
      - ppsci.utils:
        - ppsci.utils.checker: zh/api/utils/checker.md
        - ppsci.utils.expression: zh/api/utils/expression.md
        - ppsci.utils.initializer: zh/api/utils/initializer.md
        - ppsci.utils.logger: zh/api/utils/logger.md
        - ppsci.utils.misc: zh/api/utils/misc.md
        - ppsci.utils.ema: zh/api/utils/ema.md
        - ppsci.utils.reader: zh/api/utils/reader.md
        - ppsci.utils.writer: zh/api/utils/writer.md
        - ppsci.utils.save_load: zh/api/utils/save_load.md
        - ppsci.utils.symbolic: zh/api/utils/symbolic.md
      - ppsci.validate: zh/api/validate.md
      - ppsci.visualize: zh/api/visualize.md
      - ppsci.experimental: zh/api/experimental.md
      - ppsci.probability: zh/api/probability.md
    - deploy:
      - deploy.python_infer: zh/api/depoly/python_infer.md
  - 使用指南: zh/user_guide.md
  - 开发与复现指南:
    - 开发指南: zh/development.md
    - 复现指南: zh/reproduction.md
  - 技术稿件: zh/technical_doc.md
  - 共创计划: zh/cooperation.md
  - 实训社区: https://aistudio.baidu.com/aistudio/projectoverview/public?topic=15

# Configuration
theme:
  name: material
  font:
    code: Roboto Mono
    text: Noto Serif SC
  logo: ./images/icons/paddle.png
  favicon: ./images/icons/favcion.png
  language: "zh"
  features:
    - navigation.tabs
    - navigation.tabs.sticky
    - navigation.tracking
    - navigation.sections
    # - navigation.prune # disabled temporarily for rendering speed
    - navigation.top
    - search.suggest
    - navigation.instant
    - content.code.copy
    - content.code.select
    - content.code.annotate
    - search.highlight
    - content.tabs.link
    - content.action.edit
    - content.action.view
  icon:
    edit: material/pencil
    view: material/eye
    annotation: fontawesome/solid/circle-question
  palette:
    # Palette toggle for light mode
    - scheme: default
      toggle:
        icon: material/brightness-7
        name: Switch to dark mode

    # Palette toggle for dark mode
    - scheme: slate
      toggle:
        icon: material/brightness-4
        name: Switch to light mode

# Plugins
plugins:
  - include-markdown
  - search
  - glightbox
  - mkdocstrings:
      handlers:
        python:
          setup_commands:
            - import sys
            - sys.path.append("../")
          paths: [../ppsci]
          selection:
            new_path_syntax: true
  - mkdocs-video
  - git-revision-date-localized:
      enable_creation_date: true
      fallback_to_build_date: true
      type: date
<<<<<<< HEAD
  - mike
=======
  - tags:
      tags_file: zh/tags.md
>>>>>>> 86aa97c4

# Extensions
markdown_extensions:
  - pymdownx.critic
  - pymdownx.highlight:
      anchor_linenums: true
      line_spans: __span
      pygments_lang_class: true
  - pymdownx.snippets:
      dedent_subsections: true
  - pymdownx.arithmatex:
      generic: true
  - toc:
      permalink: true
  - pymdownx.inlinehilite
  - pymdownx.superfences:
      custom_fences:
        - name: mermaid
          class: mermaid
          format: !!python/name:pymdownx.superfences.fence_code_format
  - admonition
  - pymdownx.details
  - attr_list
  - md_in_html
  - pymdownx.tabbed:
      alternate_style: true

# Extra javascripts
extra_javascript:
  - javascripts/bd_statistics.js
  - javascripts/mathjax.js
  - javascripts/contributors.js
  - https://polyfill.io/v3/polyfill.min.js?features=es6
  - https://cdn.jsdelivr.net/npm/mathjax@3/es5/tex-mml-chtml.js

# Extra css
extra_css:
  - stylesheets/extra.css

# Extra
extra:
  alternate:
    - name: 简体中文
      link: /zh/
      lang: zh
    - name: English
      link: /en/
      lang: en
  version:
    provider: mike<|MERGE_RESOLUTION|>--- conflicted
+++ resolved
@@ -192,12 +192,9 @@
       enable_creation_date: true
       fallback_to_build_date: true
       type: date
-<<<<<<< HEAD
-  - mike
-=======
   - tags:
       tags_file: zh/tags.md
->>>>>>> 86aa97c4
+  - mike
 
 # Extensions
 markdown_extensions:
