--- conflicted
+++ resolved
@@ -85,10 +85,6 @@
         - FourCastNet: zh/examples/fourcastnet.md
         - NowcastNet: zh/examples/nowcastnet.md
         - DGMR: zh/examples/dgmr.md
-<<<<<<< HEAD
-        - RegAE: zh/examples/RegAE.md
-=======
->>>>>>> 3057e51b
         - EarthFormer: zh/examples/earthformer.md
   - API文档:
     - ppsci:
