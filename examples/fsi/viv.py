--- conflicted
+++ resolved
@@ -25,26 +25,6 @@
     # set equation
     equation = {"VIV": ppsci.equation.Vibration(2, -4, 0)}
 
-<<<<<<< HEAD
-    # set dataloader config
-    train_dataloader_cfg = {
-        "dataset": {
-            "name": "MatDataset",
-            "file_path": cfg.VIV_DATA_PATH,
-            "input_keys": ("t_f",),
-            "label_keys": ("eta", "f"),
-            "weight_dict": {"eta": 100},
-        },
-        "batch_size": cfg.TRAIN.batch_size,
-        "sampler": {
-            "name": "BatchSampler",
-            "drop_last": False,
-            "shuffle": True,
-        },
-    }
-
-=======
->>>>>>> bf17f68b
     # set constraint
     sup_constraint = ppsci.constraint.SupervisedConstraint(
         {
@@ -74,19 +54,6 @@
     optimizer = ppsci.optimizer.Adam(lr_scheduler)((model,) + tuple(equation.values()))
 
     # set validator
-<<<<<<< HEAD
-    valid_dataloader_cfg = {
-        "dataset": {
-            "name": "MatDataset",
-            "file_path": cfg.VIV_DATA_PATH,
-            "input_keys": ("t_f",),
-            "label_keys": ("eta", "f"),
-        },
-        "batch_size": cfg.EVAL.batch_size,
-    }
-    eta_mse_validator = ppsci.validate.SupervisedValidator(
-        valid_dataloader_cfg,
-=======
     eta_l2_validator = ppsci.validate.SupervisedValidator(
         {
             "dataset": {
@@ -97,7 +64,6 @@
             },
             "batch_size": cfg.EVAL.batch_size,
         },
->>>>>>> bf17f68b
         ppsci.loss.MSELoss("mean"),
         {"eta": lambda out: out["eta"], **equation["VIV"].equations},
         metric={"MSE": ppsci.metric.L2Rel()},
@@ -153,19 +119,6 @@
     equation = {"VIV": ppsci.equation.Vibration(2, -4, 0)}
 
     # set validator
-<<<<<<< HEAD
-    valid_dataloader_cfg = {
-        "dataset": {
-            "name": "MatDataset",
-            "file_path": cfg.VIV_DATA_PATH,
-            "input_keys": ("t_f",),
-            "label_keys": ("eta", "f"),
-        },
-        "batch_size": cfg.EVAL.batch_size,
-    }
-    eta_mse_validator = ppsci.validate.SupervisedValidator(
-        valid_dataloader_cfg,
-=======
     eta_l2_validator = ppsci.validate.SupervisedValidator(
         {
             "dataset": {
@@ -176,7 +129,6 @@
             },
             "batch_size": cfg.EVAL.batch_size,
         },
->>>>>>> bf17f68b
         ppsci.loss.MSELoss("mean"),
         {"eta": lambda out: out["eta"], **equation["VIV"].equations},
         metric={"MSE": ppsci.metric.L2Rel()},
