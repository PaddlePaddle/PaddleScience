--- conflicted
+++ resolved
@@ -124,11 +124,7 @@
 
     # Solver
     solver = psci.solver.Solver(algo=algo, opt=opt)
-<<<<<<< HEAD
-    solution = solver.solve(num_epoch=100)
-=======
     solution = solver.solve(num_epoch=10000)
->>>>>>> 3ea5bf6e
 
     # Use solution
     rslt = solution(geo)
