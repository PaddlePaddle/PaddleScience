--- conflicted
+++ resolved
@@ -150,12 +150,7 @@
 ### Scalability on Distributed computing
 Distributed is currently supported. You can run the following command.
 ```
-<<<<<<< HEAD
-python3.7 -m paddle.distributed.launch --gpus=1,2 laplace2d.py
-=======
-cd optimize
 python3.7 -m paddle.distributed.launch --gpus=0,1 laplace2d.py
->>>>>>> 419849c8
 ```
 
 The scalability performance is as follows:
