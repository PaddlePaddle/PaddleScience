--- conflicted
+++ resolved
@@ -70,9 +70,6 @@
         return np.abs(1 - (out["x"] ** 2 + out["y"] ** 2)) ** (1 + ALPHA / 2)
 
     # set input transform
-<<<<<<< HEAD
-    def fpde_transform(in_: Dict[str, np.ndarray], *args) -> Dict[str, np.ndarray]:
-=======
     def fpde_transform(
         input: Dict[str, np.ndarray],
         weight: Dict[str, np.ndarray],
@@ -80,7 +77,6 @@
     ) -> Tuple[
         Dict[str, paddle.Tensor], Dict[str, paddle.Tensor], Dict[str, paddle.Tensor]
     ]:
->>>>>>> 27ef1b5a
         """Get sampling points for integral.
 
         Args:
@@ -91,12 +87,6 @@
         """
         points = np.concatenate((input["x"].numpy(), input["y"].numpy()), axis=1)
         x = equation["fpde"].get_x(points)
-<<<<<<< HEAD
-        return {
-            **in_,
-            **{k: paddle.to_tensor(v) for k, v in x.items()},
-        }, *args
-=======
         return (
             {
                 **input,
@@ -105,7 +95,6 @@
             weight,
             label,
         )
->>>>>>> 27ef1b5a
 
     fpde_constraint = ppsci.constraint.InteriorConstraint(
         equation["fpde"].equations,
