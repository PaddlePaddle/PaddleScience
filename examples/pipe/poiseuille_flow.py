--- conflicted
+++ resolved
@@ -430,59 +430,51 @@
 
 
 def export(cfg):
+    from paddle.static import InputSpec
+
     model_u = ppsci.arch.MLP(**cfg.MODEL.u_net)
     model_v = ppsci.arch.MLP(**cfg.MODEL.v_net)
     model_p = ppsci.arch.MLP(**cfg.MODEL.p_net)
 
-    class Transform:
-        def input_trans(self, input):
-            self.input = input
-            x, y = input["x"], input["y"]
-            nu = input["nu"]
-            b = 2 * np.pi / (X_OUT - X_IN)
-            c = np.pi * (X_IN + X_OUT) / (X_IN - X_OUT)
-            sin_x = X_IN * paddle.sin(b * x + c)
-            cos_x = X_IN * paddle.cos(b * x + c)
-            return {"sin(x)": sin_x, "cos(x)": cos_x, "y": y, "nu": nu}
-
-        def output_trans_u(self, input, out):
-            return {"u": out["u"] * (R**2 - self.input["y"] ** 2)}
-
-        def output_trans_v(self, input, out):
-            return {"v": (R**2 - self.input["y"] ** 2) * out["v"]}
-
-        def output_trans_p(self, input, out):
-            return {
-                "p": (
-                    (P_IN - P_OUT) * (X_OUT - self.input["x"]) / L
-                    + (X_IN - self.input["x"]) * (X_OUT - self.input["x"]) * out["p"]
-                )
-            }
-
-    transform = Transform()
-    model_u.register_input_transform(transform.input_trans)
-    model_v.register_input_transform(transform.input_trans)
-    model_p.register_input_transform(transform.input_trans)
-    model_u.register_output_transform(transform.output_trans_u)
-    model_v.register_output_transform(transform.output_trans_v)
-    model_p.register_output_transform(transform.output_trans_p)
-    model = ppsci.arch.ModelList((model_u, model_v, model_p))
-
-<<<<<<< HEAD
-    model_input_keys = ["x", "y", "nu"]
-    input_spec = {
-        key: InputSpec(shape=[None, 1], dtype="float32", name=key) for key in model_input_keys
-        }
-
-    solver = ppsci.solver.Solver(
-        model,
-        pretrained_model_path=cfg.EXPORT.pretrained_model_path
-    )
-    export_path = os.path.join(cfg.output_dir)
-    solver.export(input_spec, export_path)
-
-=======
->>>>>>> 4d0f834c
+    solver_u = ppsci.solver.Solver(
+        model_u, pretrained_model_path=cfg.EXPORT.pretrained_model_path
+    )
+    solver_v = ppsci.solver.Solver(
+        model_v, pretrained_model_path=cfg.EXPORT.pretrained_model_path
+    )
+    solver_p = ppsci.solver.Solver(
+        model_p, pretrained_model_path=cfg.EXPORT.pretrained_model_path
+    )
+
+    input_spec_u = [
+        {
+            key: InputSpec([None, 1], "float32", name=key)
+            for key in cfg.MODEL.u_net.input_keys
+        },
+    ]
+    input_spec_v = [
+        {
+            key: InputSpec([None, 1], "float32", name=key)
+            for key in cfg.MODEL.v_net.input_keys
+        },
+    ]
+    input_spec_p = [
+        {
+            key: InputSpec([None, 1], "float32", name=key)
+            for key in cfg.MODEL.p_net.input_keys
+        },
+    ]
+
+    export_path_u = os.path.join(cfg.output_dir, "u_net")
+    export_path_v = os.path.join(cfg.output_dir, "v_net")
+    export_path_p = os.path.join(cfg.output_dir, "p_net")
+
+    solver_u.export(input_spec_u, export_path_u)
+    solver_v.export(input_spec_v, export_path_v)
+    solver_p.export(input_spec_p, export_path_p)
+
+    print(f"Inference models have been exported to {cfg.output_dir}.")
+
 
 def inference(cfg: DictConfig):
     NU_MEAN = 0.001
