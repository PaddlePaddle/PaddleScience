# Copyright (c) 2022 PaddlePaddle Authors. All Rights Reserved.
#
# Licensed under the Apache License, Version 2.0 (the "License");
# you may not use this file except in compliance with the License.
# You may obtain a copy of the License at
#
#     http://www.apache.org/licenses/LICENSE-2.0
#
# Unless required by applicable law or agreed to in writing, software
# distributed under the License is distributed on an "AS IS" BASIS,
# WITHOUT WARRANTIES OR CONDITIONS OF ANY KIND, either express or implied.
# See the License for the specific language governing permissions and
# limitations under the License.

import numpy as np
import os
import time
import paddlescience as psci
import paddle
import os
import wget
import zipfile
from paddle.incubate.autograd import prim2orig, enable_prim, prim_enabled
<<<<<<< HEAD
from utils import l2_norm_square, compute_bc_loss, compute_eq_loss, compile_and_convert_back_to_program, create_inputs_var, create_labels_var, convert_to_distributed_program, data_parallel_partition, cinn_compile
=======
from paddlescience.solver.utils import l2_norm_square, compute_bc_loss, compute_eq_loss, compile_and_convert_back_to_program, create_inputs_var, create_labels_var, convert_to_distributed_program, data_parallel_partition
>>>>>>> 9df58333

paddle.seed(1)
np.random.seed(1)

paddle.enable_static()
enable_prim()

np.set_printoptions(
    suppress=True,
    precision=6,
    formatter={'float': '{:0.6f}'.format},
    threshold=np.inf,
    linewidth=1000)

use_cinn = (os.getenv('FLAGS_use_cinn') == "1")

# define start time and time step
start_time = 100
time_step = 1


# load real data
def GetRealPhyInfo(time, need_info=None):
    # if real data don't exist, you need to download it.
    if os.path.exists('./openfoam_cylinder_re100') == False:
        data_set = 'https://dataset.bj.bcebos.com/PaddleScience/cylinder3D/openfoam_cylinder_re100/cylinder3d_openfoam_re100.zip'
        wget.download(data_set)
        with zipfile.ZipFile('cylinder3d_openfoam_re100.zip', 'r') as zip_ref:
            zip_ref.extractall('openfoam_cylinder_re100')
    real_data = np.load("openfoam_cylinder_re100/flow_re100_" + str(
        int(time)) + "_xyzuvwp.npy")
    real_data = real_data.astype(np.float32)
    if need_info == 'cord':
        return real_data[:, 0:3]
    elif need_info == 'physic':
        return real_data[:, 3:7]
    else:
        return real_data


cc = (0.0, 0.0)
cr = 0.5
geo = psci.geometry.CylinderInCube(
    origin=(-8, -8, -2), extent=(25, 8, 2), circle_center=cc, circle_radius=cr)

geo.add_boundary(name="left", criteria=lambda x, y, z: abs(x + 8.0) < 1e-4)
geo.add_boundary(name="right", criteria=lambda x, y, z: abs(x - 25.0) < 1e-4)
geo.add_boundary(
    name="circle",
    criteria=lambda x, y, z: ((x - cc[0])**2 + (y - cc[1])**2 - cr**2) < 1e-4)

# discretize geometry
geo_disc = geo.discretize(npoints=[200, 50, 4], method="uniform")

# the real_cord need to be added in geo_disc
geo_disc.user = GetRealPhyInfo(start_time, need_info='cord')

# N-S equation
pde = psci.pde.NavierStokes(
    nu=0.01,
    rho=1.0,
    dim=3,
    time_dependent=True,
    weight=[0.01, 0.01, 0.01, 0.01])

pde.set_time_interval([100.0, 110.0])

# boundary condition on left side: u=10, v=w=0
bc_left_u = psci.bc.Dirichlet('u', rhs=1.0, weight=1.0)
bc_left_v = psci.bc.Dirichlet('v', rhs=0.0, weight=1.0)
bc_left_w = psci.bc.Dirichlet('w', rhs=0.0, weight=1.0)

# boundary condition on right side: p=0
bc_right_p = psci.bc.Dirichlet('p', rhs=0.0, weight=1.0)

# boundary on circle
bc_circle_u = psci.bc.Dirichlet('u', rhs=0.0, weight=1.0)
bc_circle_v = psci.bc.Dirichlet('v', rhs=0.0, weight=1.0)
bc_circle_w = psci.bc.Dirichlet('w', rhs=0.0, weight=1.0)

# add bounday and boundary condition
pde.add_bc("left", bc_left_u, bc_left_v, bc_left_w)
pde.add_bc("right", bc_right_p)
pde.add_bc("circle", bc_circle_u, bc_circle_v, bc_circle_w)

# pde discretization
pde_disc = pde.discretize(
    time_method="implicit", time_step=1, geo_disc=geo_disc)

# declare network
net = psci.network.FCNet(
    num_ins=3, num_outs=4, num_layers=10, hidden_size=50, activation='tanh')

# Algorithm
algo = psci.algorithm.PINNs(net=net, loss=None)

# Get data shape
npoints = len(pde_disc.geometry.interior)
data_size = len(geo_disc.user)

# create inputs/labels and its attributes
inputs, inputs_attr = algo.create_inputs(pde_disc)
labels, labels_attr = algo.create_labels(pde_disc)

main_program = paddle.static.Program()
startup_program = paddle.static.Program()

with paddle.static.program_guard(main_program, startup_program):
    # build and apply network
    algo.net.make_network_static()
    inputs_var = create_inputs_var(inputs)
    labels_var = create_labels_var(labels, npoints, data_size)
    outputs_var = [algo.net.nn_func(var) for var in inputs_var]

    # bc loss
    bc_loss = compute_bc_loss(inputs_attr, labels_attr, outputs_var, pde_disc)

    # eq loss
    output_var_0_eq_loss = compute_eq_loss(inputs_var[0], outputs_var[0],
                                           labels_var[0:3])

    output_var_4_eq_loss = compute_eq_loss(inputs_var[4], outputs_var[4],
                                           labels_var[7:10])
    # data_loss
    data_loss = l2_norm_square(outputs_var[4][:, 0]-labels_var[3]) + \
        l2_norm_square(outputs_var[4][:, 1]-labels_var[4]) + \
        l2_norm_square(outputs_var[4][:, 2]-labels_var[5]) + \
        l2_norm_square(outputs_var[4][:, 3]-labels_var[6])

    # total_loss
    total_loss = paddle.sqrt(bc_loss + output_var_0_eq_loss +
                             output_var_4_eq_loss + 100.0 * data_loss)
    opt_ops, param_grads = paddle.optimizer.Adam(0.001).minimize(total_loss)

gpu_id = int(os.environ.get('FLAGS_selected_gpus', 0))
place = paddle.CUDAPlace(gpu_id)
exe = paddle.static.Executor(place)
exe.run(startup_program)

inputs_name = [var.name for var in inputs_var]

inputs = data_parallel_partition(inputs)
feeds = dict(zip(inputs_name, inputs))

fetches = [total_loss.name] + [var.name for var in outputs_var]

if not use_cinn:
    print("Run without CINN")
    # data parallel
    nranks = paddle.distributed.get_world_size()
    if nranks > 1:
        main_program, startup_program = convert_to_distributed_program(
            main_program, startup_program, param_grads)

    with paddle.static.program_guard(main_program, startup_program):
        if prim_enabled():
            prim2orig(main_program.block(0))

    main_program = compile_and_convert_back_to_program(
        main_program,
        feed=feeds,
        fetch_list=fetches,
        use_prune=True,
        loss_name=total_loss.name)
else:
    print("Run with CINN")
    main_program = cinn_compile(main_program, total_loss.name, fetches)

# num_epoch in train
train_epoch = 110
print_step = 10

# Solver time: (100, 101, 102, 103, 104, 105, 106, 107, 108, 109, 110]
num_time_step = 1
current_interior = np.zeros(
    (len(pde_disc.geometry.interior), 3)).astype(np.float32)
current_user = GetRealPhyInfo(start_time, need_info='physic')[:, 0:3]
for i in range(num_time_step):
    next_time = start_time + (i + 1) * time_step
    print("############# train next time=%f train task ############" %
          next_time)
    self_lables = algo.feed_data_interior_cur(labels, labels_attr,
                                              current_interior)
    self_lables = algo.feed_data_user_cur(self_lables, labels_attr,
                                          current_user)
    self_lables = algo.feed_data_user_next(
        self_lables,
        labels_attr,
        GetRealPhyInfo(
            next_time, need_info='physic'))
    self_lables = data_parallel_partition(self_lables, time_step=i)

    for j in range(len(self_lables)):
        feeds['label' + str(j)] = self_lables[j]

    begin = time.time()
    for k in range(train_epoch):
        if k + 1 == 10:
            paddle.device.cuda.synchronize()
            begin = time.time()

        out = exe.run(main_program, feed=feeds, fetch_list=fetches)
        if (k + 1) % print_step == 0:
            print("autograd epoch: " + str(k + 1), "    loss:", out[0])

    paddle.device.cuda.synchronize()
    end = time.time()
    print('{} epoch(10~{}) time: {} s'.format(train_epoch - 10, train_epoch,
                                              end - begin))

    next_uvwp = out[1:]
    # Save vtk
<<<<<<< HEAD
    # file_path = "train_flow_unsteady_re200/fac3d_train_rslt_" + str(next_time)
    # psci.visu.save_vtk(
    #     filename=file_path, geo_disc=pde_disc.geometry, data=next_uvwp)
=======
    file_path = "train_cylinder_unsteady_re100/cylinder3d_train_rslt_" + str(
        next_time)
    psci.visu.save_vtk(
        filename=file_path, geo_disc=pde_disc.geometry, data=next_uvwp)
>>>>>>> 9df58333

    # next_info -> current_info
    next_interior = np.array(next_uvwp[0])
    next_user = np.array(next_uvwp[-1])
    current_interior = next_interior[:, 0:3]
    current_user = next_user[:, 0:3]<|MERGE_RESOLUTION|>--- conflicted
+++ resolved
@@ -21,11 +21,7 @@
 import wget
 import zipfile
 from paddle.incubate.autograd import prim2orig, enable_prim, prim_enabled
-<<<<<<< HEAD
-from utils import l2_norm_square, compute_bc_loss, compute_eq_loss, compile_and_convert_back_to_program, create_inputs_var, create_labels_var, convert_to_distributed_program, data_parallel_partition, cinn_compile
-=======
-from paddlescience.solver.utils import l2_norm_square, compute_bc_loss, compute_eq_loss, compile_and_convert_back_to_program, create_inputs_var, create_labels_var, convert_to_distributed_program, data_parallel_partition
->>>>>>> 9df58333
+from paddlescience.solver.utils import l2_norm_square, compute_bc_loss, compute_eq_loss, compile_and_convert_back_to_program, create_inputs_var, create_labels_var, convert_to_distributed_program, data_parallel_partition, cinn_compile
 
 paddle.seed(1)
 np.random.seed(1)
@@ -238,16 +234,10 @@
 
     next_uvwp = out[1:]
     # Save vtk
-<<<<<<< HEAD
-    # file_path = "train_flow_unsteady_re200/fac3d_train_rslt_" + str(next_time)
+    # file_path = "train_cylinder_unsteady_re100/cylinder3d_train_rslt_" + str(
+    #     next_time)
     # psci.visu.save_vtk(
     #     filename=file_path, geo_disc=pde_disc.geometry, data=next_uvwp)
-=======
-    file_path = "train_cylinder_unsteady_re100/cylinder3d_train_rslt_" + str(
-        next_time)
-    psci.visu.save_vtk(
-        filename=file_path, geo_disc=pde_disc.geometry, data=next_uvwp)
->>>>>>> 9df58333
 
     # next_info -> current_info
     next_interior = np.array(next_uvwp[0])
