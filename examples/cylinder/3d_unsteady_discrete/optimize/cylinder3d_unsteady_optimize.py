# Copyright (c) 2022 PaddlePaddle Authors. All Rights Reserved.
#
# Licensed under the Apache License, Version 2.0 (the "License");
# you may not use this file except in compliance with the License.
# You may obtain a copy of the License at
#
#     http://www.apache.org/licenses/LICENSE-2.0
#
# Unless required by applicable law or agreed to in writing, software
# distributed under the License is distributed on an "AS IS" BASIS,
# WITHOUT WARRANTIES OR CONDITIONS OF ANY KIND, either express or implied.
# See the License for the specific language governing permissions and
# limitations under the License.

import numpy as np
import os
import time
import paddlescience as psci
import paddle
import os
import wget
import zipfile
from paddle.incubate.autograd import prim2orig, enable_prim, prim_enabled
from utils import l2_norm_square, compute_bc_loss, compute_eq_loss, compile_and_convert_back_to_program, create_inputs_var, create_labels_var, convert_to_distributed_program, data_parallel_partition, cinn_compile

paddle.seed(1)
np.random.seed(1)

paddle.enable_static()
enable_prim()

np.set_printoptions(
    suppress=True,
    precision=6,
    formatter={'float': '{:0.6f}'.format},
    threshold=np.inf,
    linewidth=1000)

use_cinn = (os.getenv('FLAGS_use_cinn') == "1")

# define start time and time step
start_time = 100
time_step = 1


# load real data
def GetRealPhyInfo(time, need_info=None):
    # if real data don't exist, you need to download it.
    if os.path.exists('./openfoam_cylinder_re100') == False:
        data_set = 'https://dataset.bj.bcebos.com/PaddleScience/cylinder3D/openfoam_cylinder_re100/cylinder3d_openfoam_re100.zip'
        wget.download(data_set)
        with zipfile.ZipFile('cylinder3d_openfoam_re100.zip', 'r') as zip_ref:
            zip_ref.extractall('openfoam_cylinder_re100')
    real_data = np.load("openfoam_cylinder_re100/flow_re100_" + str(
        int(time)) + "_xyzuvwp.npy")
    real_data = real_data.astype(np.float32)
    if need_info == 'cord':
        return real_data[:, 0:3]
    elif need_info == 'physic':
        return real_data[:, 3:7]
    else:
        return real_data


cc = (0.0, 0.0)
cr = 0.5
geo = psci.geometry.CylinderInCube(
    origin=(-8, -8, -2), extent=(25, 8, 2), circle_center=cc, circle_radius=cr)

geo.add_boundary(name="left", criteria=lambda x, y, z: abs(x + 8.0) < 1e-4)
geo.add_boundary(name="right", criteria=lambda x, y, z: abs(x - 25.0) < 1e-4)
geo.add_boundary(
    name="circle",
    criteria=lambda x, y, z: ((x - cc[0])**2 + (y - cc[1])**2 - cr**2) < 1e-4)

# discretize geometry
geo_disc = geo.discretize(npoints=[200, 50, 4], method="uniform")

# the real_cord need to be added in geo_disc
geo_disc.user = GetRealPhyInfo(start_time, need_info='cord')

# N-S equation
pde = psci.pde.NavierStokes(
    nu=0.01,
    rho=1.0,
    dim=3,
    time_dependent=True,
    weight=[0.01, 0.01, 0.01, 0.01])

pde.set_time_interval([100.0, 110.0])

# boundary condition on left side: u=10, v=w=0
bc_left_u = psci.bc.Dirichlet('u', rhs=1.0, weight=1.0)
bc_left_v = psci.bc.Dirichlet('v', rhs=0.0, weight=1.0)
bc_left_w = psci.bc.Dirichlet('w', rhs=0.0, weight=1.0)

# boundary condition on right side: p=0
bc_right_p = psci.bc.Dirichlet('p', rhs=0.0, weight=1.0)

# boundary on circle
bc_circle_u = psci.bc.Dirichlet('u', rhs=0.0, weight=1.0)
bc_circle_v = psci.bc.Dirichlet('v', rhs=0.0, weight=1.0)
bc_circle_w = psci.bc.Dirichlet('w', rhs=0.0, weight=1.0)

# add bounday and boundary condition
pde.add_bc("left", bc_left_u, bc_left_v, bc_left_w)
pde.add_bc("right", bc_right_p)
pde.add_bc("circle", bc_circle_u, bc_circle_v, bc_circle_w)

# pde discretization
pde_disc = pde.discretize(
    time_method="implicit", time_step=1, geo_disc=geo_disc)

# declare network
net = psci.network.FCNet(
    num_ins=3, num_outs=4, num_layers=10, hidden_size=50, activation='tanh')

# Algorithm
algo = psci.algorithm.PINNs(net=net, loss=None)

# Get data shape
npoints = len(pde_disc.geometry.interior)
data_size = len(geo_disc.user)

# create inputs/labels and its attributes
inputs, inputs_attr = algo.create_inputs(pde_disc)
labels, labels_attr = algo.create_labels(pde_disc)

main_program = paddle.static.Program()
startup_program = paddle.static.Program()

with paddle.static.program_guard(main_program, startup_program):
    # build and apply network
    algo.net.make_network_static()
    inputs_var = create_inputs_var(inputs)
    labels_var = create_labels_var(labels, npoints, data_size)
    outputs_var = [algo.net.nn_func(var) for var in inputs_var]

    # bc loss
    bc_loss = compute_bc_loss(inputs_attr, labels_attr, outputs_var, pde_disc)

    # eq loss
    output_var_0_eq_loss = compute_eq_loss(inputs_var[0], outputs_var[0],
                                           labels_var[0:3])

    output_var_4_eq_loss = compute_eq_loss(inputs_var[4], outputs_var[4],
                                           labels_var[7:10])
    # data_loss
    data_loss = l2_norm_square(outputs_var[4][:, 0]-labels_var[3]) + \
        l2_norm_square(outputs_var[4][:, 1]-labels_var[4]) + \
        l2_norm_square(outputs_var[4][:, 2]-labels_var[5]) + \
        l2_norm_square(outputs_var[4][:, 3]-labels_var[6])

    # total_loss
    total_loss = paddle.sqrt(bc_loss + output_var_0_eq_loss +
                             output_var_4_eq_loss + 100.0 * data_loss)
    opt_ops, param_grads = paddle.optimizer.Adam(0.001).minimize(total_loss)

gpu_id = int(os.environ.get('FLAGS_selected_gpus', 0))
place = paddle.CUDAPlace(gpu_id)
exe = paddle.static.Executor(place)
exe.run(startup_program)

inputs_name = [var.name for var in inputs_var]

inputs = data_parallel_partition(inputs)
feeds = dict(zip(inputs_name, inputs))

fetches = [total_loss.name] + [var.name for var in outputs_var]

if not use_cinn:
    print("Run without CINN")
    # data parallel
    nranks = paddle.distributed.get_world_size()
    if nranks > 1:
        main_program, startup_program = convert_to_distributed_program(
            main_program, startup_program, param_grads)

    with paddle.static.program_guard(main_program, startup_program):
        if prim_enabled():
            prim2orig(main_program.block(0))

    main_program = compile_and_convert_back_to_program(
        main_program,
        feed=feeds,
        fetch_list=fetches,
        use_prune=True,
        loss_name=total_loss.name)
else:
    print("Run with CINN")
    main_program = cinn_compile(main_program, total_loss.name, fetches)

# num_epoch in train
train_epoch = 110
print_step = 10

# Solver time: (100, 101, 102, 103, 104, 105, 106, 107, 108, 109, 110]
num_time_step = 1
current_interior = np.zeros(
    (len(pde_disc.geometry.interior), 3)).astype(np.float32)
current_user = GetRealPhyInfo(start_time, need_info='physic')[:, 0:3]
for i in range(num_time_step):
    next_time = start_time + (i + 1) * time_step
    print("############# train next time=%f train task ############" %
          next_time)
    self_lables = algo.feed_data_interior_cur(labels, labels_attr,
                                              current_interior)
    self_lables = algo.feed_data_user_cur(self_lables, labels_attr,
                                          current_user)
    self_lables = algo.feed_data_user_next(
        self_lables,
        labels_attr,
        GetRealPhyInfo(
            next_time, need_info='physic'))
    self_lables = data_parallel_partition(self_lables, time_step=i)

    for j in range(len(self_lables)):
        feeds['label' + str(j)] = self_lables[j]

    begin = time.time()
    for k in range(train_epoch):
        if k + 1 == 10:
            paddle.device.cuda.synchronize()
            begin = time.time()

        out = exe.run(main_program, feed=feeds, fetch_list=fetches)
        if (k + 1) % print_step == 0:
            print("autograd epoch: " + str(k + 1), "    loss:", out[0])

    paddle.device.cuda.synchronize()
    end = time.time()
    print('{} epoch(10~{}) time: {} s'.format(train_epoch - 10, train_epoch,
                                              end - begin))

    next_uvwp = out[1:]
    # Save vtk
<<<<<<< HEAD
    # file_path = "train_flow_unsteady_re200/fac3d_train_rslt_" + str(next_time)
    # psci.visu.save_vtk(
    #     filename=file_path, geo_disc=pde_disc.geometry, data=next_uvwp)
=======
    file_path = "train_cylinder_unsteady_re100/cylinder3d_train_rslt_" + str(
        next_time)
    psci.visu.save_vtk(
        filename=file_path, geo_disc=pde_disc.geometry, data=next_uvwp)
>>>>>>> 419849c8

    # next_info -> current_info
    next_interior = np.array(next_uvwp[0])
    next_user = np.array(next_uvwp[-1])
    current_interior = next_interior[:, 0:3]
    current_user = next_user[:, 0:3]<|MERGE_RESOLUTION|>--- conflicted
+++ resolved
@@ -234,16 +234,10 @@
 
     next_uvwp = out[1:]
     # Save vtk
-<<<<<<< HEAD
-    # file_path = "train_flow_unsteady_re200/fac3d_train_rslt_" + str(next_time)
+    # file_path = "train_cylinder_unsteady_re100/cylinder3d_train_rslt_" + str(
+    #     next_time)
     # psci.visu.save_vtk(
     #     filename=file_path, geo_disc=pde_disc.geometry, data=next_uvwp)
-=======
-    file_path = "train_cylinder_unsteady_re100/cylinder3d_train_rslt_" + str(
-        next_time)
-    psci.visu.save_vtk(
-        filename=file_path, geo_disc=pde_disc.geometry, data=next_uvwp)
->>>>>>> 419849c8
 
     # next_info -> current_info
     next_interior = np.array(next_uvwp[0])
