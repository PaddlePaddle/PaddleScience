--- conflicted
+++ resolved
@@ -210,14 +210,8 @@
     with open(cfg.DATAY_PATH, "rb") as file:
         y = pickle.load(file)
 
-<<<<<<< HEAD
-    # slipt dataset to train dataset and test dataset
-    SLIPT_RATIO = 0.7
-    train_dataset, test_dataset = split_tensors(x, y, ratio=SLIPT_RATIO)
-=======
-    # slipt dataset to train dataset and test datatset
+    # split dataset to train dataset and test dataset
     train_dataset, test_dataset = split_tensors(x, y, ratio=cfg.SLIPT_RATIO)
->>>>>>> 433a2d00
     train_x, train_y = train_dataset
     test_x, test_y = test_dataset
 
@@ -359,7 +353,7 @@
     with open(cfg.DATAY_PATH, "rb") as file:
         y = pickle.load(file)
 
-    # slipt dataset to train dataset and test datatset
+    # split dataset to train dataset and test dataset
     train_dataset, test_dataset = split_tensors(x, y, ratio=cfg.SLIPT_RATIO)
     train_x, train_y = train_dataset
     test_x, test_y = test_dataset
