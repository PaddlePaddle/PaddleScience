# Copyright (c) 2023 PaddlePaddle Authors. All Rights Reserved.

# Licensed under the Apache License, Version 2.0 (the "License");
# you may not use this file except in compliance with the License.
# You may obtain a copy of the License at

#     http://www.apache.org/licenses/LICENSE-2.0

# Unless required by applicable law or agreed to in writing, software
# distributed under the License is distributed on an "AS IS" BASIS,
# WITHOUT WARRANTIES OR CONDITIONS OF ANY KIND, either express or implied.
# See the License for the specific language governing permissions and
# limitations under the License.

import os
from os import path as osp

import functions as func_module
import hydra
import numpy as np
import paddle
from omegaconf import DictConfig

import ppsci
from ppsci.utils import checker
from ppsci.utils import logger

if not checker.dynamic_import_to_globals("hdf5storage"):
    raise ImportError(
        "Could not import hdf5storage python package. "
        "Please install it with `pip install hdf5storage`."
    )
import hdf5storage


def train(cfg: DictConfig):
    ppsci.utils.misc.set_random_seed(cfg.seed)
    # initialize logger
    logger.init_logger("ppsci", osp.join(cfg.output_dir, "train.log"), "info")

<<<<<<< HEAD
    gen_funcs = func_module.GenFuncs(weight_gen, weight_gen_layer)
    disc_funcs = func_module.DiscFuncs(weight_disc)
    data_funcs = func_module.DataFuncs(tile_ratio)
=======
    gen_funcs = func_module.GenFuncs(
        cfg.WEIGHT_GEN, (cfg.WEIGHT_GEN_LAYER if cfg.USE_SPATIALDISC else None)
    )
    dics_funcs = func_module.DiscFuncs(cfg.WEIGHT_DISC)
    data_funcs = func_module.DataFuncs(cfg.TILE_RATIO)
>>>>>>> 433a2d00

    # load dataset
    dataset_train = hdf5storage.loadmat(cfg.DATASET_PATH)
    dataset_valid = hdf5storage.loadmat(cfg.DATASET_PATH_VALID)

    # define Generator model
    model_gen = ppsci.arch.Generator(**cfg.MODEL.gen_net)
    model_gen.register_input_transform(gen_funcs.transform_in)
    disc_funcs.model_gen = model_gen

    model_tuple = (model_gen,)
    # define Discriminators
<<<<<<< HEAD
    if USE_SPATIALDISC:
        output_keys_disc = (
            tuple(f"out0_layer{i}" for i in range(4))
            + ("out_disc_from_target",)
            + tuple(f"out1_layer{i}" for i in range(4))
            + ("out_disc_from_gen",)
        )
        model_disc = ppsci.arch.Discriminator(
            ("input_disc_from_target", "input_disc_from_gen"),  # 'NCHW'
            output_keys_disc,
            in_channel,
            out_channels,
            fc_channel,
            kernel_sizes,
            strides,
            use_bns,
            acts,
        )
        model_disc.register_input_transform(disc_funcs.transform_in)
        model_tuple += (model_disc,)

    # define temporal Discriminators
    if USE_TEMPODISC:
        output_keys_disc_tempo = (
            tuple(f"out0_tempo_layer{i}" for i in range(4))
            + ("out_disc_tempo_from_target",)
            + tuple(f"out1_tempo_layer{i}" for i in range(4))
            + ("out_disc_tempo_from_gen",)
        )
        model_disc_tempo = ppsci.arch.Discriminator(
            ("input_tempo_disc_from_target", "input_tempo_disc_from_gen"),  # 'NCHW'
            output_keys_disc_tempo,
            in_channel_tempo,
            out_channels,
            fc_channel,
            kernel_sizes,
            strides,
            use_bns,
            acts,
        )
        model_disc_tempo.register_input_transform(disc_funcs.transform_in_tempo)
=======
    if cfg.USE_SPATIALDISC:
        model_disc = ppsci.arch.Discriminator(**cfg.MODEL.disc_net)
        model_disc.register_input_transform(dics_funcs.transform_in)
        model_tuple += (model_disc,)

    # define temporal Discriminators
    if cfg.USE_TEMPODISC:
        model_disc_tempo = ppsci.arch.Discriminator(**cfg.MODEL.tempo_net)
        model_disc_tempo.register_input_transform(dics_funcs.transform_in_tempo)
>>>>>>> 433a2d00
        model_tuple += (model_disc_tempo,)

    # define model_list
    model_list = ppsci.arch.ModelList(model_tuple)

    # initialize Adam optimizer
    lr_scheduler_gen = ppsci.optimizer.lr_scheduler.Step(
        step_size=cfg.TRAIN.epochs // 2, **cfg.TRAIN.lr_scheduler
    )()
    optimizer_gen = ppsci.optimizer.Adam(lr_scheduler_gen)((model_gen,))
    if cfg.USE_SPATIALDISC:
        lr_scheduler_disc = ppsci.optimizer.lr_scheduler.Step(
            step_size=cfg.TRAIN.epochs // 2, **cfg.TRAIN.lr_scheduler
        )()
        optimizer_disc = ppsci.optimizer.Adam(lr_scheduler_disc)((model_disc,))
    if cfg.USE_TEMPODISC:
        lr_scheduler_disc_tempo = ppsci.optimizer.lr_scheduler.Step(
            step_size=cfg.TRAIN.epochs // 2, **cfg.TRAIN.lr_scheduler
        )()
        optimizer_disc_tempo = ppsci.optimizer.Adam(lr_scheduler_disc_tempo)(
            (model_disc_tempo,)
        )

    # Generator
    # manually build constraint(s)
    sup_constraint_gen = ppsci.constraint.SupervisedConstraint(
        {
            "dataset": {
                "name": "NamedArrayDataset",
                "input": {
                    "density_low": dataset_train["density_low"],
                    "density_high": dataset_train["density_high"],
                },
                "label": {"density_high": dataset_train["density_high"]},
                "transforms": (
                    {
                        "FunctionalTransform": {
                            "transform_func": data_funcs.transform,
                        },
                    },
                ),
            },
            "batch_size": cfg.TRAIN.batch_size.sup_constraint,
            "sampler": {
                "name": "BatchSampler",
                "drop_last": False,
                "shuffle": False,
            },
        },
        ppsci.loss.FunctionalLoss(gen_funcs.loss_func_gen),
        name="sup_constraint_gen",
    )
    constraint_gen = {sup_constraint_gen.name: sup_constraint_gen}
    if cfg.USE_TEMPODISC:
        sup_constraint_gen_tempo = ppsci.constraint.SupervisedConstraint(
            {
                "dataset": {
                    "name": "NamedArrayDataset",
                    "input": {
                        "density_low": dataset_train["density_low_tempo"],
                        "density_high": dataset_train["density_high_tempo"],
                    },
                    "label": {"density_high": dataset_train["density_high_tempo"]},
                    "transforms": (
                        {
                            "FunctionalTransform": {
                                "transform_func": data_funcs.transform,
                            },
                        },
                    ),
                },
                "batch_size": int(cfg.TRAIN.batch_size.sup_constraint // 3),
                "sampler": {
                    "name": "BatchSampler",
                    "drop_last": False,
                    "shuffle": False,
                },
            },
            ppsci.loss.FunctionalLoss(gen_funcs.loss_func_gen_tempo),
            name="sup_constraint_gen_tempo",
        )
        constraint_gen[sup_constraint_gen_tempo.name] = sup_constraint_gen_tempo

    # Discriminators
<<<<<<< HEAD
    # manually build constraint(s)
    if USE_SPATIALDISC:
=======
    # maunally build constraint(s)
    if cfg.USE_SPATIALDISC:
>>>>>>> 433a2d00
        sup_constraint_disc = ppsci.constraint.SupervisedConstraint(
            {
                "dataset": {
                    "name": "NamedArrayDataset",
                    "input": {
                        "density_low": dataset_train["density_low"],
                        "density_high": dataset_train["density_high"],
                    },
                    "label": {
                        "out_disc_from_target": np.ones(
                            (np.shape(dataset_train["density_high"])[0], 1),
                            dtype=paddle.get_default_dtype(),
                        ),
                        "out_disc_from_gen": np.ones(
                            (np.shape(dataset_train["density_high"])[0], 1),
                            dtype=paddle.get_default_dtype(),
                        ),
                    },
                    "transforms": (
                        {
                            "FunctionalTransform": {
                                "transform_func": data_funcs.transform,
                            },
                        },
                    ),
                },
                "batch_size": cfg.TRAIN.batch_size.sup_constraint,
                "sampler": {
                    "name": "BatchSampler",
                    "drop_last": False,
                    "shuffle": False,
                },
            },
            ppsci.loss.FunctionalLoss(disc_funcs.loss_func),
            name="sup_constraint_disc",
        )
        constraint_disc = {
            sup_constraint_disc.name: sup_constraint_disc,
        }

    # temporal Discriminators
<<<<<<< HEAD
    # manually build constraint(s)
    if USE_TEMPODISC:
=======
    # maunally build constraint(s)
    if cfg.USE_TEMPODISC:
>>>>>>> 433a2d00
        sup_constraint_disc_tempo = ppsci.constraint.SupervisedConstraint(
            {
                "dataset": {
                    "name": "NamedArrayDataset",
                    "input": {
                        "density_low": dataset_train["density_low_tempo"],
                        "density_high": dataset_train["density_high_tempo"],
                    },
                    "label": {
                        "out_disc_tempo_from_target": np.ones(
                            (np.shape(dataset_train["density_high_tempo"])[0], 1),
                            dtype=paddle.get_default_dtype(),
                        ),
                        "out_disc_tempo_from_gen": np.ones(
                            (np.shape(dataset_train["density_high_tempo"])[0], 1),
                            dtype=paddle.get_default_dtype(),
                        ),
                    },
                    "transforms": (
                        {
                            "FunctionalTransform": {
                                "transform_func": data_funcs.transform,
                            },
                        },
                    ),
                },
                "batch_size": int(cfg.TRAIN.batch_size.sup_constraint // 3),
                "sampler": {
                    "name": "BatchSampler",
                    "drop_last": False,
                    "shuffle": False,
                },
            },
            ppsci.loss.FunctionalLoss(disc_funcs.loss_func_tempo),
            name="sup_constraint_disc_tempo",
        )
        constraint_disc_tempo = {
            sup_constraint_disc_tempo.name: sup_constraint_disc_tempo,
        }

    # initialize solver
    solver_gen = ppsci.solver.Solver(
        model_list,
        constraint_gen,
        cfg.output_dir,
        optimizer_gen,
        lr_scheduler_gen,
        cfg.TRAIN.epochs_gen,
        cfg.TRAIN.iters_per_epoch,
        eval_during_train=cfg.TRAIN.eval_during_train,
        use_amp=cfg.USE_AMP,
        amp_level=cfg.TRAIN.amp_level,
    )
    if cfg.USE_SPATIALDISC:
        solver_disc = ppsci.solver.Solver(
            model_list,
            constraint_disc,
            cfg.output_dir,
            optimizer_disc,
            lr_scheduler_disc,
            cfg.TRAIN.epochs_disc,
            cfg.TRAIN.iters_per_epoch,
            eval_during_train=cfg.TRAIN.eval_during_train,
            use_amp=cfg.USE_AMP,
            amp_level=cfg.TRAIN.amp_level,
        )
    if cfg.USE_TEMPODISC:
        solver_disc_tempo = ppsci.solver.Solver(
            model_list,
            constraint_disc_tempo,
            cfg.output_dir,
            optimizer_disc_tempo,
            lr_scheduler_disc_tempo,
            cfg.TRAIN.epochs_disc_tempo,
            cfg.TRAIN.iters_per_epoch,
            eval_during_train=cfg.TRAIN.eval_during_train,
            use_amp=cfg.USE_AMP,
            amp_level=cfg.TRAIN.amp_level,
        )

    PRED_INTERVAL = 200
    for i in range(1, cfg.TRAIN.epochs + 1):
        logger.message(f"\nEpoch: {i}\n")
        # plotting during training
        if i == 1 or i % PRED_INTERVAL == 0 or i == cfg.TRAIN.epochs:
            func_module.predict_and_save_plot(
                cfg.output_dir, i, solver_gen, dataset_valid, cfg.TILE_RATIO
            )

        disc_funcs.model_gen = model_gen
        # train disc, input: (x,y,G(x))
        if cfg.USE_SPATIALDISC:
            solver_disc.train()

        # train disc tempo, input: (y_3,G(x)_3)
        if cfg.USE_TEMPODISC:
            solver_disc_tempo.train()

        # train gen, input: (x,)
        solver_gen.train()


def evaluate(cfg: DictConfig):
    ############### evaluation after training ###############
    img_target = (
        func_module.get_image_array(
            os.path.join(cfg.output_dir, "predict", "target.png")
        )
        / 255.0
    )
    img_pred = (
        func_module.get_image_array(
            os.path.join(
                cfg.output_dir, "predict", f"pred_epoch_{cfg.TRAIN.epochs}.png"
            )
        )
        / 255.0
    )
    eval_mse, eval_psnr, eval_ssim = func_module.evaluate_img(img_target, img_pred)
    logger.message(f"MSE: {eval_mse}, PSNR: {eval_psnr}, SSIM: {eval_ssim}")


@hydra.main(version_base=None, config_path="./conf", config_name="tempogan.yaml")
def main(cfg: DictConfig):
    if cfg.mode == "train":
        train(cfg)
    elif cfg.mode == "eval":
        evaluate(cfg)
    else:
        raise ValueError(f"cfg.mode should in ['train', 'eval'], but got '{cfg.mode}'")


if __name__ == "__main__":
    main()<|MERGE_RESOLUTION|>--- conflicted
+++ resolved
@@ -38,17 +38,11 @@
     # initialize logger
     logger.init_logger("ppsci", osp.join(cfg.output_dir, "train.log"), "info")
 
-<<<<<<< HEAD
-    gen_funcs = func_module.GenFuncs(weight_gen, weight_gen_layer)
-    disc_funcs = func_module.DiscFuncs(weight_disc)
-    data_funcs = func_module.DataFuncs(tile_ratio)
-=======
     gen_funcs = func_module.GenFuncs(
         cfg.WEIGHT_GEN, (cfg.WEIGHT_GEN_LAYER if cfg.USE_SPATIALDISC else None)
     )
-    dics_funcs = func_module.DiscFuncs(cfg.WEIGHT_DISC)
+    disc_funcs = func_module.DiscFuncs(cfg.WEIGHT_DISC)
     data_funcs = func_module.DataFuncs(cfg.TILE_RATIO)
->>>>>>> 433a2d00
 
     # load dataset
     dataset_train = hdf5storage.loadmat(cfg.DATASET_PATH)
@@ -61,59 +55,15 @@
 
     model_tuple = (model_gen,)
     # define Discriminators
-<<<<<<< HEAD
-    if USE_SPATIALDISC:
-        output_keys_disc = (
-            tuple(f"out0_layer{i}" for i in range(4))
-            + ("out_disc_from_target",)
-            + tuple(f"out1_layer{i}" for i in range(4))
-            + ("out_disc_from_gen",)
-        )
-        model_disc = ppsci.arch.Discriminator(
-            ("input_disc_from_target", "input_disc_from_gen"),  # 'NCHW'
-            output_keys_disc,
-            in_channel,
-            out_channels,
-            fc_channel,
-            kernel_sizes,
-            strides,
-            use_bns,
-            acts,
-        )
+    if cfg.USE_SPATIALDISC:
+        model_disc = ppsci.arch.Discriminator(**cfg.MODEL.disc_net)
         model_disc.register_input_transform(disc_funcs.transform_in)
         model_tuple += (model_disc,)
 
     # define temporal Discriminators
-    if USE_TEMPODISC:
-        output_keys_disc_tempo = (
-            tuple(f"out0_tempo_layer{i}" for i in range(4))
-            + ("out_disc_tempo_from_target",)
-            + tuple(f"out1_tempo_layer{i}" for i in range(4))
-            + ("out_disc_tempo_from_gen",)
-        )
-        model_disc_tempo = ppsci.arch.Discriminator(
-            ("input_tempo_disc_from_target", "input_tempo_disc_from_gen"),  # 'NCHW'
-            output_keys_disc_tempo,
-            in_channel_tempo,
-            out_channels,
-            fc_channel,
-            kernel_sizes,
-            strides,
-            use_bns,
-            acts,
-        )
+    if cfg.USE_TEMPODISC:
+        model_disc_tempo = ppsci.arch.Discriminator(**cfg.MODEL.tempo_net)
         model_disc_tempo.register_input_transform(disc_funcs.transform_in_tempo)
-=======
-    if cfg.USE_SPATIALDISC:
-        model_disc = ppsci.arch.Discriminator(**cfg.MODEL.disc_net)
-        model_disc.register_input_transform(dics_funcs.transform_in)
-        model_tuple += (model_disc,)
-
-    # define temporal Discriminators
-    if cfg.USE_TEMPODISC:
-        model_disc_tempo = ppsci.arch.Discriminator(**cfg.MODEL.tempo_net)
-        model_disc_tempo.register_input_transform(dics_funcs.transform_in_tempo)
->>>>>>> 433a2d00
         model_tuple += (model_disc_tempo,)
 
     # define model_list
@@ -198,13 +148,8 @@
         constraint_gen[sup_constraint_gen_tempo.name] = sup_constraint_gen_tempo
 
     # Discriminators
-<<<<<<< HEAD
     # manually build constraint(s)
-    if USE_SPATIALDISC:
-=======
-    # maunally build constraint(s)
     if cfg.USE_SPATIALDISC:
->>>>>>> 433a2d00
         sup_constraint_disc = ppsci.constraint.SupervisedConstraint(
             {
                 "dataset": {
@@ -246,13 +191,8 @@
         }
 
     # temporal Discriminators
-<<<<<<< HEAD
     # manually build constraint(s)
-    if USE_TEMPODISC:
-=======
-    # maunally build constraint(s)
-    if cfg.USE_TEMPODISC:
->>>>>>> 433a2d00
+    if cfg.USE_TEMPODISC:
         sup_constraint_disc_tempo = ppsci.constraint.SupervisedConstraint(
             {
                 "dataset": {
