--- conflicted
+++ resolved
@@ -30,11 +30,7 @@
     logger.init_logger("ppsci", f"{OUTPUT_DIR}/train.log", "info")
 
     # set model
-<<<<<<< HEAD
-    model = ppsci.arch.MLP(("x", "y"), ("p",), 5, 20, "tanh")
-=======
     model = ppsci.arch.MLP(("x", "y"), ("p",), 5, 20, "stan")
->>>>>>> be546c53
 
     # set equation
     equation = {"Poisson": ppsci.equation.Poisson(2)}
