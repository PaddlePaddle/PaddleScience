--- conflicted
+++ resolved
@@ -168,21 +168,13 @@
     # visualize prediction after finished training
     solver.visualize()
 
-<<<<<<< HEAD
     # fine-tuning pretrained model with L-BFGS
-    OUTPUT_DIR = "./output_darcy2d_L-BFGS"
-    logger.init_logger("ppsci", f"{OUTPUT_DIR}/train.log", "info")
-    EPOCHS = EPOCHS // 10
-    optimizer_lbfgs = ppsci.optimizer.LBFGS(1.0, max_iter=10)(model)
-=======
-    # finetuning pretrained model with L-BFGS
     OUTPUT_DIR = cfg.TRAIN.lbfgs.output_dir
     logger.init_logger("ppsci", osp.join(OUTPUT_DIR, f"{cfg.mode}.log"), "info")
     EPOCHS = cfg.TRAIN.epochs // 10
     optimizer_lbfgs = ppsci.optimizer.LBFGS(
         cfg.TRAIN.lbfgs.learning_rate, cfg.TRAIN.lbfgs.max_iter
     )(model)
->>>>>>> 433a2d00
     solver = ppsci.solver.Solver(
         model,
         constraint,
