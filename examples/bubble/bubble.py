# Copyright (c) 2023 PaddlePaddle Authors. All Rights Reserved.

# Licensed under the Apache License, Version 2.0 (the "License");
# you may not use this file except in compliance with the License.
# You may obtain a copy of the License at

#     http://www.apache.org/licenses/LICENSE-2.0

# Unless required by applicable law or agreed to in writing, software
# distributed under the License is distributed on an "AS IS" BASIS,
# WITHOUT WARRANTIES OR CONDITIONS OF ANY KIND, either express or implied.
# See the License for the specific language governing permissions and
# limitations under the License.

"""
Reference: https://github.com/hanfengzhai/BubbleNet
Bubble data files download link: https://paddle-org.bj.bcebos.com/paddlescience/datasets/BubbleNet/bubble.mat
"""

import numpy as np
import paddle
import scipy.io

import ppsci
from ppsci.autodiff import hessian
from ppsci.autodiff import jacobian
from ppsci.utils import config
from ppsci.utils import logger

if __name__ == "__main__":
    args = config.parse_args()
    # set random seed for reproducibility
    ppsci.utils.misc.set_random_seed(42)
    # set output directory
    OUTPUT_DIR = "./output_bubble" if not args.output_dir else args.output_dir
    # initialize logger
    logger.init_logger("ppsci", f"{OUTPUT_DIR}/train.log", "info")

    # load Data
    data = scipy.io.loadmat("bubble.mat")
    # normalize data
    p_max = data["p"].max(axis=0)
    p_min = data["p"].min(axis=0)
    p_norm = (data["p"] - p_min) / (p_max - p_min)
    u_max = data["u"].max(axis=0)
    u_min = data["u"].min(axis=0)
    u_norm = (data["u"] - u_min) / (u_max - u_min)
    v_max = data["v"].max(axis=0)
    v_min = data["v"].min(axis=0)
    v_norm = (data["v"] - v_min) / (v_max - v_min)

    u_star = u_norm  # N x T
    v_star = v_norm  # N x T
    p_star = p_norm  # N x T
    phil_star = data["phil"]  # N x T
    t_star = data["t"]  # T x 1
    x_star = data["X"]  # N x 2

    N = x_star.shape[0]
    T = t_star.shape[0]

    # rearrange data
    xx = np.tile(x_star[:, 0:1], (1, T))  # N x T
    yy = np.tile(x_star[:, 1:2], (1, T))  # N x T
    tt = np.tile(t_star, (1, N)).T  # N x T

    x = xx.flatten()[:, None].astype(paddle.get_default_dtype())  # NT x 1
    y = yy.flatten()[:, None].astype(paddle.get_default_dtype())  # NT x 1
    t = tt.flatten()[:, None].astype(paddle.get_default_dtype())  # NT x 1

    u = u_star.flatten()[:, None].astype(paddle.get_default_dtype())  # NT x 1
    v = v_star.flatten()[:, None].astype(paddle.get_default_dtype())  # NT x 1
    p = p_star.flatten()[:, None].astype(paddle.get_default_dtype())  # NT x 1
    phil = phil_star.flatten()[:, None].astype(paddle.get_default_dtype())  # NT x 1

    idx = np.random.choice(N * T, int(N * T * 0.75), replace=False)
    # train data
    train_input = {"x": x[idx, :], "y": y[idx, :], "t": t[idx, :]}
    train_label = {"u": u[idx, :], "v": v[idx, :], "p": p[idx, :], "phil": phil[idx, :]}

    # eval data
    test_input = {"x": x, "y": y, "t": t}
    test_label = {"u": u, "v": v, "p": p, "phil": phil}

    # set model
    model_psi = ppsci.arch.MLP(("t", "x", "y"), ("psi",), 9, 30, "tanh")
    model_p = ppsci.arch.MLP(("t", "x", "y"), ("p",), 9, 30, "tanh")
    model_phil = ppsci.arch.MLP(("t", "x", "y"), ("phil",), 9, 30, "tanh")

    # transform
    def transform_out(in_, out):
        psi_y = out["psi"]
        y = in_["y"]
        x = in_["x"]
        u = jacobian(psi_y, y)
        v = -jacobian(psi_y, x)
        return {"u": u, "v": v}

    # register transform
    model_psi.register_output_transform(transform_out)
    model_list = ppsci.arch.ModelList((model_psi, model_p, model_phil))

    # set time-geometry
    # set timestamps(including initial t0)
    timestamps = np.linspace(0, 126, 127, endpoint=True)
    geom = {
        "time_rect": ppsci.geometry.PointCloud(
            train_input,
            ("t", "x", "y"),
        ),
        "time_rect_visu": ppsci.geometry.TimeXGeometry(
            ppsci.geometry.TimeDomain(1, 126, timestamps=timestamps),
            ppsci.geometry.Rectangle((0, 0), (15, 5)),
        ),
    }

    NTIME_ALL = len(timestamps)
    NPOINT_PDE, NTIME_PDE = 300 * 100, NTIME_ALL - 1

    # set constraint
    ITERS_PER_EPOCH = 1
    pde_constraint = ppsci.constraint.InteriorConstraint(
        {
            "pressure_Poisson": lambda out: hessian(out["p"], out["x"])
            + hessian(out["p"], out["y"])
        },
        {"pressure_Poisson": 0},
        geom["time_rect"],
        {
            "dataset": "IterableNamedArrayDataset",
            "batch_size": 228595,
            "iters_per_epoch": ITERS_PER_EPOCH,
        },
        ppsci.loss.MSELoss("mean"),
        name="EQ",
    )

    sup_constraint = ppsci.constraint.SupervisedConstraint(
        {
            "dataset": {
                "name": "NamedArrayDataset",
                "input": train_input,
                "label": train_label,
            },
            "batch_size": 2419,
            "sampler": {
                "name": "BatchSampler",
                "drop_last": False,
                "shuffle": True,
            },
        },
        ppsci.loss.MSELoss("mean"),
        name="Sup",
    )

    # wrap constraints together
    constraint = {
        sup_constraint.name: sup_constraint,
        pde_constraint.name: pde_constraint,
    }

    # set training hyper-parameters
    EPOCHS = 10000 if not args.epochs else args.epochs
    EVAL_FREQ = 1000
    # set optimizer
    optimizer = ppsci.optimizer.Adam(0.001)(model_list)

    # set validator
    mse_validator = ppsci.validate.SupervisedValidator(
        {
            "dataset": {
                "name": "NamedArrayDataset",
                "input": test_input,
                "label": test_label,
            },
            "batch_size": 2419,
            "sampler": {
                "name": "BatchSampler",
                "drop_last": False,
                "shuffle": False,
            },
        },
        ppsci.loss.MSELoss("mean"),
        metric={"MSE": ppsci.metric.MSE()},
        name="bubble_mse",
    )
    validator = {
        mse_validator.name: mse_validator,
    }

    # initialize solver
    solver = ppsci.solver.Solver(
        model_list,
        constraint,
        OUTPUT_DIR,
        optimizer,
        None,
        EPOCHS,
        ITERS_PER_EPOCH,
        eval_during_train=True,
        eval_freq=EVAL_FREQ,
        geom=geom,
        validator=validator,
    )
    # train model
    solver.train()
    # evaluate after finished training
    solver.eval()

    # directly evaluate pretrained model(optional)
    solver = ppsci.solver.Solver(
        model_list,
        constraint,
        OUTPUT_DIR,
        geom=geom,
        validator=validator,
        pretrained_model_path=f"{OUTPUT_DIR}/checkpoints/latest",
    )
    solver.eval()

    # visualize prediction after finished training
    visu_mat = geom["time_rect_visu"].sample_interior(
        NPOINT_PDE * NTIME_PDE, evenly=True
    )

<<<<<<< HEAD
    pred_norm = solver.predict(visu_mat, no_grad=False)
=======
    pred_norm = solver.predict(visu_mat, no_grad=False, return_numpy=True)
>>>>>>> b1f9d9e3
    # inverse normalization
    p_pred = pred_norm["p"].reshape([NTIME_PDE, NPOINT_PDE]).T
    u_pred = pred_norm["u"].reshape([NTIME_PDE, NPOINT_PDE]).T
    v_pred = pred_norm["v"].reshape([NTIME_PDE, NPOINT_PDE]).T
    pred = {
<<<<<<< HEAD
        "p": (p_pred * (p_max - p_min) + p_min).T.reshape([-1, 1]).numpy(),
        "u": (u_pred * (u_max - u_min) + u_min).T.reshape([-1, 1]).numpy(),
        "v": (v_pred * (v_max - v_min) + v_min).T.reshape([-1, 1]).numpy(),
        "phil": pred_norm["phil"].numpy(),
=======
        "p": (p_pred * (p_max - p_min) + p_min).T.reshape([-1, 1]),
        "u": (u_pred * (u_max - u_min) + u_min).T.reshape([-1, 1]),
        "v": (v_pred * (v_max - v_min) + v_min).T.reshape([-1, 1]),
        "phil": pred_norm["phil"],
>>>>>>> b1f9d9e3
    }
    ppsci.visualize.save_vtu_from_dict(
        "f{OUTPUT_DIR}/visual/result.vtu",
        {
            "t": visu_mat["t"],
            "x": visu_mat["x"],
            "y": visu_mat["y"],
            "u": pred["u"],
            "v": pred["v"],
            "p": pred["p"],
            "phil": pred["phil"],
        },
        ("t", "x", "y"),
        ("u", "v", "p", "phil"),
        NTIME_PDE,
    )<|MERGE_RESOLUTION|>--- conflicted
+++ resolved
@@ -223,27 +223,16 @@
         NPOINT_PDE * NTIME_PDE, evenly=True
     )
 
-<<<<<<< HEAD
-    pred_norm = solver.predict(visu_mat, no_grad=False)
-=======
     pred_norm = solver.predict(visu_mat, no_grad=False, return_numpy=True)
->>>>>>> b1f9d9e3
     # inverse normalization
     p_pred = pred_norm["p"].reshape([NTIME_PDE, NPOINT_PDE]).T
     u_pred = pred_norm["u"].reshape([NTIME_PDE, NPOINT_PDE]).T
     v_pred = pred_norm["v"].reshape([NTIME_PDE, NPOINT_PDE]).T
     pred = {
-<<<<<<< HEAD
-        "p": (p_pred * (p_max - p_min) + p_min).T.reshape([-1, 1]).numpy(),
-        "u": (u_pred * (u_max - u_min) + u_min).T.reshape([-1, 1]).numpy(),
-        "v": (v_pred * (v_max - v_min) + v_min).T.reshape([-1, 1]).numpy(),
-        "phil": pred_norm["phil"].numpy(),
-=======
         "p": (p_pred * (p_max - p_min) + p_min).T.reshape([-1, 1]),
         "u": (u_pred * (u_max - u_min) + u_min).T.reshape([-1, 1]),
         "v": (v_pred * (v_max - v_min) + v_min).T.reshape([-1, 1]),
         "phil": pred_norm["phil"],
->>>>>>> b1f9d9e3
     }
     ppsci.visualize.save_vtu_from_dict(
         "f{OUTPUT_DIR}/visual/result.vtu",
