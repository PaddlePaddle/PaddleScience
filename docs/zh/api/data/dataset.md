--- conflicted
+++ resolved
@@ -16,10 +16,7 @@
         - LorenzDataset
         - RosslerDataset
         - VtuDataset
-<<<<<<< HEAD
         - VAECustomDataset
-=======
         - MeshAirfoilDataset
         - MeshCylinderDataset
->>>>>>> c1c70b34
       show_root_heading: false