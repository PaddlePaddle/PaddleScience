# Data.dataset(数据集) 模块

::: ppsci.data.dataset
    handler: python
    options:
      members:
        - IterableNamedArrayDataset
        - NamedArrayDataset
        - ChipHeatDataset
        - CSVDataset
        - IterableCSVDataset
        - ContinuousNamedArrayDataset
        - ERA5Dataset
        - ERA5SampledDataset
        - ExtMoEENSODataset
        - IterableMatDataset
        - MatDataset
        - IterableNPZDataset
        - NPZDataset
        - CylinderDataset
        - LorenzDataset
        - RosslerDataset
        - VtuDataset
        - MeshAirfoilDataset
        - MeshCylinderDataset
        - RadarDataset
        - build_dataset
        - DGMRDataset
        - DarcyFlowDataset
        - SphericalSWEDataset
        - SEVIRDataset
        - MOlFLOWDataset
        - CGCNNDataset
<<<<<<< HEAD
        - IFMMoeDataset
=======
        - PEMSDataset
>>>>>>> 5596e330
      show_root_heading: true<|MERGE_RESOLUTION|>--- conflicted
+++ resolved
@@ -31,9 +31,6 @@
         - SEVIRDataset
         - MOlFLOWDataset
         - CGCNNDataset
-<<<<<<< HEAD
+        - PEMSDataset
         - IFMMoeDataset
-=======
-        - PEMSDataset
->>>>>>> 5596e330
       show_root_heading: true