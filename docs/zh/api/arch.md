# Arch(网络模型) 模块

::: ppsci.arch
    handler: python
    options:
      members:
        - Arch
        - AFNONet
        - AMGNet
        - AutoEncoder
        - ChipDeepONets
        - CVit1D
        - CuboidTransformer
        - CylinderEmbedding
        - DeepONet
        - DeepPhyLSTM
        - DGMR
        - Discriminator
        - Generator
        - HEDeepONets
        - LorenzEmbedding
        - MLP
        - ModelList
        - ModifiedMLP
        - NowcastNet
<<<<<<< HEAD
        - PhyCRNet
        - PhysformerGPT2
        - PirateNet
        - PrecipNet
        - RosslerEmbedding
=======
        - HEDeepONets
        - DGMR
        - ChipDeepONets
        - AutoEncoder
        - CuboidTransformer
        - ExtFormerMoECuboid
>>>>>>> d39b52cb
        - SFNONet
        - TFNO1dNet
        - TFNO2dNet
        - TFNO3dNet
        - UNetEx
        - UNONet
        - USCNN
      show_root_heading: true
      heading_level: 3<|MERGE_RESOLUTION|>--- conflicted
+++ resolved
@@ -4,18 +4,19 @@
     handler: python
     options:
       members:
-        - Arch
         - AFNONet
         - AMGNet
+        - Arch
         - AutoEncoder
         - ChipDeepONets
+        - CuboidTransformer
         - CVit1D
-        - CuboidTransformer
         - CylinderEmbedding
         - DeepONet
         - DeepPhyLSTM
         - DGMR
         - Discriminator
+        - ExtFormerMoECuboid
         - Generator
         - HEDeepONets
         - LorenzEmbedding
@@ -23,20 +24,6 @@
         - ModelList
         - ModifiedMLP
         - NowcastNet
-<<<<<<< HEAD
-        - PhyCRNet
-        - PhysformerGPT2
-        - PirateNet
-        - PrecipNet
-        - RosslerEmbedding
-=======
-        - HEDeepONets
-        - DGMR
-        - ChipDeepONets
-        - AutoEncoder
-        - CuboidTransformer
-        - ExtFormerMoECuboid
->>>>>>> d39b52cb
         - SFNONet
         - TFNO1dNet
         - TFNO2dNet
