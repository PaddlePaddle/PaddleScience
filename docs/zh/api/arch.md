--- conflicted
+++ resolved
@@ -35,10 +35,7 @@
         - UNONet
         - USCNN
         - LNO
-<<<<<<< HEAD
+        - TGCN
         - IFMMLP
-=======
-        - TGCN
->>>>>>> 5596e330
       show_root_heading: true
       heading_level: 3