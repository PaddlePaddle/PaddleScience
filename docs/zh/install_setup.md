--- conflicted
+++ resolved
@@ -71,13 +71,7 @@
         set PYTHONPATH=%cd%
         ```
 
-<<<<<<< HEAD
-``` sh
-pip install paddlesci
-```
-=======
     上述方式的优点是步骤简单无需安装，缺点是当环境变量生效的终端被关闭后，需要重新执行上述命令设置 `PYTHONPATH` 才能再次使用 PaddleScience，较为繁琐。
->>>>>>> 0f178a53
 
 #### 1.4.2 安装额外功能[可选]
 
