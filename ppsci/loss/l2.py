# Copyright (c) 2023 PaddlePaddle Authors. All Rights Reserved.

# Licensed under the Apache License, Version 2.0 (the "License");
# you may not use this file except in compliance with the License.
# You may obtain a copy of the License at

#     http://www.apache.org/licenses/LICENSE-2.0

# Unless required by applicable law or agreed to in writing, software
# distributed under the License is distributed on an "AS IS" BASIS,
# WITHOUT WARRANTIES OR CONDITIONS OF ANY KIND, either express or implied.
# See the License for the specific language governing permissions and
# limitations under the License.

<<<<<<< HEAD
from typing import Dict
from typing import Optional
from typing import Union

=======
import paddle
>>>>>>> f90815d0
import paddle.nn.functional as F
from typing_extensions import Literal

from ppsci.loss import base


class L2Loss(base.Loss):
    r"""Class for l2 loss.

    $$
    L = \sum\limits_{i=1}^{N}{(x_i-y_i)^2}
    $$

    Args:
        weight (Optional[Union[Dict[str, float], float]]): Weight for loss. Defaults to None.

    Examples:
        >>> import ppsci
        >>> loss = ppsci.loss.L2Loss()
    """

    def __init__(self, weight: Optional[Union[Dict[str, float], float]] = None):
        super().__init__("sum", weight)

    def forward(self, output_dict, label_dict, weight_dict=None):
        losses = 0.0
        for key in label_dict:
            loss = F.mse_loss(output_dict[key], label_dict[key], "none")
            if weight_dict is not None:
                loss *= weight_dict[key]
            if isinstance(self.weight, float):
                loss *= self.weight
            elif isinstance(self.weight, dict) and key in self.weight:
                loss *= self.weight[key]

            if "area" in output_dict:
                loss *= output_dict["area"]

            loss = loss.sum()
            losses += loss
        return losses


class PeriodicL2Loss(base.Loss):
    """Class for Periodic l2 loss."""

    def __init__(self, reduction="mean"):
        super().__init__()
        if reduction not in ["mean", "sum"]:
            raise ValueError(
                f"reduction should be 'mean' or 'sum', but got {reduction}"
            )
        self.reduction = reduction

    def forward(self, output_dict, label_dict, weight_dict=None):
        losses = 0.0
        for key in label_dict:
            n_output = len(output_dict[key])
            if n_output % 2 > 0:
                raise ValueError(
                    f"Length of output({n_output}) of key({key}) should be even."
                )

            n_output //= 2
            loss = F.mse_loss(
                output_dict[key][:n_output], output_dict[key][n_output:], "none"
            )
            if weight_dict is not None:
                loss *= weight_dict[key]
            if "area" in output_dict:
                loss *= output_dict["area"]

            loss = loss.sum()
            losses += loss
        return losses


class L2RelLoss(base.Loss):
    r"""Class for l2 relative loss.

    $$
    L =
    \begin{cases}
        \dfrac{1}{N}\sum\limits_{i=1}^{N}{\dfrac{\Vert \bm{X_i}-\bm{Y_i}\Vert_2}{\Vert \bm{Y_i}\Vert_2}}, & \text{if reduction='mean'} \\
        \sum\limits_{i=1}^{N}{\dfrac{\Vert \bm{X_i}-\bm{Y_i}\Vert_2}{\Vert \bm{Y_i}\Vert_2}}, & \text{if reduction='sum'}
    \end{cases}
    $$

    Args:
        reduction (Literal["mean", "sum"], optional): Specifies the reduction to apply to the output: 'mean' | 'sum'. Defaults to "mean".
    
    Examples:
        >>> import ppsci
        >>> loss = ppsci.loss.L2RelLoss()
    """

    def __init__(self, reduction: Literal["mean", "sum"] = "mean"):
        super().__init__()
        self.reduction = reduction

    def rel_loss(self, x, y):
        batch_size = x.shape[0]
        x_ = x.reshape((batch_size, -1))
        y_ = y.reshape((batch_size, -1))
        diff_norms = paddle.norm(x_ - y_, p=2, axis=1)
        y_norms = paddle.norm(y_, p=2, axis=1)
        return diff_norms / y_norms

    def forward(self, output_dict, label_dict, weight_dict=None):
        losses = 0
        for key in label_dict:
            loss = self.rel_loss(output_dict[key], label_dict[key])
            if weight_dict is not None:
                loss *= weight_dict[key]
            if self.reduction == "sum":
                loss = loss.sum()
            elif self.reduction == "mean":
                loss = loss.mean()
            losses += loss

        return losses<|MERGE_RESOLUTION|>--- conflicted
+++ resolved
@@ -12,14 +12,11 @@
 # See the License for the specific language governing permissions and
 # limitations under the License.
 
-<<<<<<< HEAD
 from typing import Dict
 from typing import Optional
 from typing import Union
 
-=======
 import paddle
->>>>>>> f90815d0
 import paddle.nn.functional as F
 from typing_extensions import Literal
 
