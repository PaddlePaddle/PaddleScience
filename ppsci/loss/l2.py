# Copyright (c) 2023 PaddlePaddle Authors. All Rights Reserved.

# Licensed under the Apache License, Version 2.0 (the "License");
# you may not use this file except in compliance with the License.
# You may obtain a copy of the License at

#     http://www.apache.org/licenses/LICENSE-2.0

# Unless required by applicable law or agreed to in writing, software
# distributed under the License is distributed on an "AS IS" BASIS,
# WITHOUT WARRANTIES OR CONDITIONS OF ANY KIND, either express or implied.
# See the License for the specific language governing permissions and
# limitations under the License.

from typing import Dict
from typing import Optional
from typing import Union

import paddle.nn.functional as F

from ppsci.loss import base


class L2Loss(base.LossBase):
    r"""Class for l2 loss.

    $$
    L = \sum\limits_{i=1}^{N}{(x_i-y_i)^2}
    $$

<<<<<<< HEAD
    Args:
        weight (Optional[Union[Dict[str, float], float]]): Weight for loss. Defaults to None.
=======
    Examples:
        >>> import ppsci
        >>> loss = ppsci.loss.L2Loss()
>>>>>>> 02bc3f69
    """

    def __init__(self, weight: Optional[Union[Dict[str, float], float]] = None):
        super().__init__("sum", weight)

    def forward(self, output_dict, label_dict, weight_dict=None):
        losses = 0.0
        for key in label_dict:
            loss = F.mse_loss(output_dict[key], label_dict[key], "none")
            if weight_dict is not None:
                loss *= weight_dict[key]
            if isinstance(self.weight, float):
                loss *= self.weight
            elif isinstance(self.weight, dict) and key in self.weight:
                loss *= self.weight[key]

            if "area" in output_dict:
                loss *= output_dict["area"]

            loss = loss.sum()
            losses += loss
        return losses


class PeriodicL2Loss(base.LossBase):
    """Class for Periodic l2 loss."""

    def __init__(self, reduction="mean"):
        super().__init__()
        if reduction not in ["mean", "sum"]:
            raise ValueError(
                f"reduction should be 'mean' or 'sum', but got {reduction}"
            )
        self.reduction = reduction

    def forward(self, output_dict, label_dict, weight_dict=None):
        losses = 0.0
        for key in label_dict:
            n_output = len(output_dict[key])
            if n_output % 2 > 0:
                raise ValueError(
                    f"Length of output({n_output}) of key({key}) should be even."
                )

            n_output //= 2
            loss = F.mse_loss(
                output_dict[key][:n_output], output_dict[key][n_output:], "none"
            )
            if weight_dict is not None:
                loss *= weight_dict[key]
            if "area" in output_dict:
                loss *= output_dict["area"]

            loss = loss.sum()
            losses += loss
        return losses<|MERGE_RESOLUTION|>--- conflicted
+++ resolved
@@ -28,14 +28,12 @@
     L = \sum\limits_{i=1}^{N}{(x_i-y_i)^2}
     $$
 
-<<<<<<< HEAD
     Args:
         weight (Optional[Union[Dict[str, float], float]]): Weight for loss. Defaults to None.
-=======
+
     Examples:
         >>> import ppsci
         >>> loss = ppsci.loss.L2Loss()
->>>>>>> 02bc3f69
     """
 
     def __init__(self, weight: Optional[Union[Dict[str, float], float]] = None):
