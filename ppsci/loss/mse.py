# Copyright (c) 2023 PaddlePaddle Authors. All Rights Reserved.

# Licensed under the Apache License, Version 2.0 (the "License");
# you may not use this file except in compliance with the License.
# You may obtain a copy of the License at

#     http://www.apache.org/licenses/LICENSE-2.0

# Unless required by applicable law or agreed to in writing, software
# distributed under the License is distributed on an "AS IS" BASIS,
# WITHOUT WARRANTIES OR CONDITIONS OF ANY KIND, either express or implied.
# See the License for the specific language governing permissions and
# limitations under the License.


from typing import Dict
from typing import Optional
from typing import Union

import paddle.nn.functional as F
from typing_extensions import Literal

from ppsci.loss import base

# import paddle


class MSELoss(base.Loss):
    r"""Class for mean squared error loss.

    $$
    L =
    \begin{cases}
        \dfrac{1}{N}\sum\limits_{i=1}^{N}{(x_i-y_i)^2}, & \text{if reduction='mean'} \\
        \sum\limits_{i=1}^{N}{(x_i-y_i)^2}, & \text{if reduction='sum'}
    \end{cases}
    $$

    Args:
        reduction (Literal["mean", "sum"], optional): Reduction method. Defaults to "mean".
        weight (Optional[Union[float, Dict[str, float]]]): Weight for loss. Defaults to None.

    Examples:
        >>> import ppsci
        >>> loss = ppsci.loss.MSELoss("mean")
    """

    def __init__(
        self,
        reduction: Literal["mean", "sum"] = "mean",
        weight: Optional[Union[float, Dict[str, float]]] = None,
    ):
        if reduction not in ["mean", "sum"]:
            raise ValueError(
                f"reduction should be 'mean' or 'sum', but got {reduction}"
            )
        super().__init__(reduction, weight)

    def forward(self, output_dict, label_dict, weight_dict=None):
        losses = 0.0
        for key in label_dict:
            loss = F.mse_loss(output_dict[key], label_dict[key], "none")
<<<<<<< HEAD
            # loss = paddle.abs(output_dict[key] - label_dict[key]).pow(2)

            if weight_dict is not None:
=======
            if weight_dict:
>>>>>>> f3f554c5
                loss *= weight_dict[key]

            if "area" in output_dict:
                loss *= output_dict["area"]

            if self.reduction == "sum":
                loss = loss.sum()
            elif self.reduction == "mean":
                loss = loss.mean()
            if isinstance(self.weight, float):
                loss *= self.weight
            elif isinstance(self.weight, dict) and key in self.weight:
                loss *= self.weight[key]

            losses += loss
        return losses


class MSELossWithL2Decay(MSELoss):
    r"""MSELoss with L2 decay.

    $$
    L =
    \begin{cases}
        \dfrac{1}{N}\sum\limits_{i=1}^{N}{(x_i-y_i)^2} + \sum\limits_{j=1}^{M}{\Vert r_j \Vert_2^2}, & \text{if reduction='mean'} \\
        \sum\limits_{i=1}^{N}{(x_i-y_i)^2} + \sum\limits_{j=1}^{M}{\Vert r_j \Vert_2^2}, & \text{if reduction='sum'}
    \end{cases}
    $$

    $M$ is the number of variables which apply regularization on.

    Args:
        reduction (Literal["mean", "sum"], optional): Specifies the reduction to apply to the output: 'mean' | 'sum'. Defaults to "mean".
        regularization_dict (Optional[Dict[str, float]]): Regularization dictionary. Defaults to None.
        weight (Optional[Union[float, Dict[str, float]]]): Weight for loss. Defaults to None.

    Raises:
        ValueError: reduction should be 'mean' or 'sum'.

    Examples:
        >>> import ppsci
        >>> loss = ppsci.loss.MSELossWithL2Decay("mean", {"k_matrix": 2.0})
    """

    def __init__(
        self,
        reduction: Literal["mean", "sum"] = "mean",
        regularization_dict: Optional[Dict[str, float]] = None,
        weight: Optional[Union[float, Dict[str, float]]] = None,
    ):
        if reduction not in ["mean", "sum"]:
            raise ValueError(
                f"reduction should be 'mean' or 'sum', but got {reduction}"
            )
        super().__init__(reduction, weight)
        self.regularization_dict = regularization_dict

    def forward(self, output_dict, label_dict, weight_dict=None):
        losses = super().forward(output_dict, label_dict, weight_dict)

        if self.regularization_dict is not None:
            for reg_key, reg_weight in self.regularization_dict.items():
                loss = output_dict[reg_key].pow(2).sum()
                losses += loss * reg_weight
        return losses


class PeriodicMSELoss(base.Loss):
    """Class for periodic mean squared error loss.

    Args:
        reduction (Literal["mean", "sum"], optional): Reduction method. Defaults to "mean".
        weight (Optional[Union[float, Dict[str, float]]]): Weight for loss. Defaults to None.
    """

    def __init__(
        self,
        reduction: Literal["mean", "sum"] = "mean",
        weight: Optional[Union[float, Dict[str, float]]] = None,
    ):
        if reduction not in ["mean", "sum"]:
            raise ValueError(
                f"reduction should be 'mean' or 'sum', but got {reduction}"
            )
        super().__init__(reduction, weight)

    def forward(self, output_dict, label_dict, weight_dict=None):
        losses = 0.0
        for key in label_dict:
            n_output = len(output_dict[key])
            if n_output % 2 > 0:
                raise ValueError(
                    f"Length of output({n_output}) of key({key}) should be even."
                )

            n_output //= 2
            loss = F.mse_loss(
                output_dict[key][:n_output], output_dict[key][n_output:], "none"
            )
            if weight_dict is not None:
                loss *= weight_dict[key]
            if "area" in output_dict:
                loss *= output_dict["area"]

            if self.reduction == "sum":
                loss = loss.sum()
            elif self.reduction == "mean":
                loss = loss.mean()

            if isinstance(self.weight, float):
                loss *= self.weight
            elif isinstance(self.weight, dict) and key in self.weight:
                loss *= self.weight[key]

            losses += loss
        return losses<|MERGE_RESOLUTION|>--- conflicted
+++ resolved
@@ -21,8 +21,6 @@
 from typing_extensions import Literal
 
 from ppsci.loss import base
-
-# import paddle
 
 
 class MSELoss(base.Loss):
@@ -60,13 +58,7 @@
         losses = 0.0
         for key in label_dict:
             loss = F.mse_loss(output_dict[key], label_dict[key], "none")
-<<<<<<< HEAD
-            # loss = paddle.abs(output_dict[key] - label_dict[key]).pow(2)
-
-            if weight_dict is not None:
-=======
             if weight_dict:
->>>>>>> f3f554c5
                 loss *= weight_dict[key]
 
             if "area" in output_dict:
