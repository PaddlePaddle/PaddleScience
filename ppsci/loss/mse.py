--- conflicted
+++ resolved
@@ -81,14 +81,9 @@
 
     def forward(
         self, output_dict, label_dict, weight_dict=None
-<<<<<<< HEAD
-    ) -> Dict[str, paddle.Tensor]:
-        losses = {}
-=======
     ) -> Dict[str, "paddle.Tensor"]:
         losses = {}
 
->>>>>>> bf17f68b
         for key in label_dict:
             loss = F.mse_loss(output_dict[key], label_dict[key], "none")
             if weight_dict and key in weight_dict:
