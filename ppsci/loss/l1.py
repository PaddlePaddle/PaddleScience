--- conflicted
+++ resolved
@@ -34,14 +34,11 @@
 
     Args:
         reduction (str, optional): Reduction method. Defaults to "mean".
-<<<<<<< HEAD
         weight (Optional[Union[Dict[str, float], float]]): Weight for loss. Defaults to None.
-=======
 
     Examples:
         >>> import ppsci
         >>> loss = ppsci.loss.L1Loss("mean")
->>>>>>> 02bc3f69
     """
 
     def __init__(
