--- conflicted
+++ resolved
@@ -107,16 +107,11 @@
 
         # compute current loss with moving weights
         loss = 0.0
-<<<<<<< HEAD
-        for i, name in enumerate(losses):
-            loss = loss + self.weight[i] * losses[name]
-=======
         for i, key in enumerate(losses):
             if i == 0:
                 loss = self.weight[i] * losses[key]
             else:
                 loss += self.weight[i] * losses[key]
->>>>>>> bf17f68b
 
         # update moving weights every 'update_freq' steps
         if self.step % self.update_freq == 0:
