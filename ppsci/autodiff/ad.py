# Copyright (c) 2023 PaddlePaddle Authors. All Rights Reserved.

# Licensed under the Apache License, Version 2.0 (the "License");
# you may not use this file except in compliance with the License.
# You may obtain a copy of the License at

#     http://www.apache.org/licenses/LICENSE-2.0

# Unless required by applicable law or agreed to in writing, software
# distributed under the License is distributed on an "AS IS" BASIS,
# WITHOUT WARRANTIES OR CONDITIONS OF ANY KIND, either express or implied.
# See the License for the specific language governing permissions and
# limitations under the License.

"""
This module is adapted from [https://github.com/lululxvi/deepxde](https://github.com/lululxvi/deepxde)
"""

from __future__ import annotations

from typing import Dict
from typing import List
from typing import Optional
from typing import Union

import paddle


class _Jacobian:
    """Compute Jacobian matrix J: J[i][j] = dy_i/dx_j, where i = 0, ..., dim_y-1 and
    j = 0, ..., dim_x - 1.

    It is lazy evaluation, i.e., it only computes J[i][j] when needed, and will cache
    by output tensor(row index in jacobian matrix).

    Args:
        ys (paddle.Tensor): Output Tensor of shape [batch_size, dim_y].
        xs (paddle.Tensor): Input Tensor of shape [batch_size, dim_x].
    """

    def __init__(
        self,
        ys: "paddle.Tensor",
        xs: "paddle.Tensor",
        J: Optional[Dict[int, paddle.Tensor]] = None,
    ):
        self.ys = ys
        self.xs = xs

        self.dim_y = ys.shape[1]
        self.dim_x = xs.shape[1]

        self.J: Dict[int, paddle.Tensor] = {} if J is None else J

    def __call__(
        self,
        i: int = 0,
        j: Optional[int] = None,
        retain_graph: Optional[bool] = None,
        create_graph: bool = True,
    ) -> "paddle.Tensor":
        """Returns J[`i`][`j`]. If `j` is ``None``, returns the gradient of y_i, i.e.,
        J[i].
        """
        if not 0 <= i < self.dim_y:
            raise ValueError(f"i({i}) should in range [0, {self.dim_y}).")
        if j is not None and not 0 <= j < self.dim_x:
            raise ValueError(f"j({j}) should in range [0, {self.dim_x}).")
        # Compute J[i]
        if i not in self.J:
            y = self.ys[:, i : i + 1] if self.dim_y > 1 else self.ys
            self.J[i] = paddle.grad(
                y, self.xs, retain_graph=retain_graph, create_graph=create_graph
            )[0]

        return self.J[i] if (j is None or self.dim_x == 1) else self.J[i][:, j : j + 1]


class Jacobians:
    r"""Compute multiple Jacobians.

    $$
    \rm Jacobian(ys, xs, i, j) = \dfrac{\partial ys_i}{\partial xs_j}
    $$

    A new instance will be created for a new pair of (output, input). For the (output,
    input) pair that has been computed before, it will reuse the previous instance,
    rather than creating a new one.
    """

    def __init__(self):
        self.Js = {}

    def __call__(
        self,
        ys: "paddle.Tensor",
        xs: Union["paddle.Tensor", List["paddle.Tensor"]],
        i: int = 0,
        j: Optional[int] = None,
        retain_graph: Optional[bool] = None,
        create_graph: bool = True,
    ) -> Union["paddle.Tensor", List["paddle.Tensor"]]:
        """Compute jacobians for given ys and xs.

        Args:
            ys (paddle.Tensor): Output tensor.
            xs (Union[paddle.Tensor, List[paddle.Tensor]]): Input tensor(s).
            i (int, optional): i-th output variable. Defaults to 0.
            j (Optional[int]): j-th input variable. Defaults to None.
            retain_graph (Optional[bool]): Whether to retain the forward graph which
                is used to calculate the gradient. When it is True, the graph would
                be retained, in which way users can calculate backward twice for the
                same graph. When it is False, the graph would be freed. Default None,
                which means it is equal to `create_graph`.
            create_graph (bool, optional): Whether to create the gradient graphs of
                the computing process. When it is True, higher order derivatives are
                supported to compute; when it is False, the gradient graphs of the
                computing process would be discarded. Default False.

        Returns:
            paddle.Tensor: Jacobian matrix of ys[i] to xs[j].

        Examples:
            >>> import paddle
            >>> import ppsci
            >>> x = paddle.randn([4, 1])
            >>> x.stop_gradient = False
            >>> y = x * x
            >>> dy_dx = ppsci.autodiff.jacobian(y, x)
            >>> print(dy_dx.shape)
            [4, 1]
        """
        if not isinstance(xs, (list, tuple)):
            key = (ys, xs)
            if key not in self.Js:
                self.Js[key] = _Jacobian(ys, xs)
            return self.Js[key](i, j, retain_graph, create_graph)
        else:
            xs_require = [xs[i] for i in range(len(xs)) if (ys, xs[i]) not in self.Js]
            grads_require = paddle.grad(
                ys,
                xs_require,
                create_graph=create_graph,
                retain_graph=retain_graph,
            )

            idx = 0
            Js_list = []
            for k, xs_ in enumerate(xs):
                key = (ys, xs_)
                assert xs_.shape[-1] == 1, (
                    f"The last dim of each xs should be 1, but xs[{k}] has shape "
                    f"{xs_.shape}"
                )
                if key not in self.Js:
                    self.Js[key] = _Jacobian(ys, xs_, {0: grads_require[idx]})
                    idx += 1
                Js_list.append(self.Js[key](i, j, retain_graph, create_graph))
            return Js_list

    def _clear(self):
        """Clear cached Jacobians."""
        self.Js = {}


# Use high-order differentiation with singleton pattern for convenient
jacobian = Jacobians()


class _Hessian:
    """Compute Hessian matrix H: H[i][j] = d^2y / dx_i dx_j, where i,j = 0,..., dim_x-1.

    It is lazy evaluation, i.e., it only computes H[i][j] when needed.

    Args:
        ys: Output Tensor of shape (batch_size, 1) or (batch_size, dim_y > 1).
        xs: Input Tensor of shape (batch_size, dim_x).
        component: If `y` has the shape (batch_size, dim_y > 1), then `y[:, component]`
            is used to compute the Hessian. Do not use if `y` has the shape (batch_size,
            1).
        grad_y: The gradient of `y` w.r.t. `xs`. Provide `grad_y` if known to avoid
            duplicate computation. `grad_y` can be computed from ``Jacobian``.
    """

    def __init__(
        self,
        ys: "paddle.Tensor",
        xs: "paddle.Tensor",
        component: Optional[int] = None,
        grad_y: Optional["paddle.Tensor"] = None,
    ):
        dim_y = ys.shape[1]

        if dim_y > 1:
            if component is None:
                raise ValueError(
                    f"component({component}) can not be None when dim_y({dim_y})>1."
                )
            if component >= dim_y:
                raise ValueError(
                    f"component({component}) should be smaller than dim_y({dim_y})."
                )
        else:
            if component is not None:
                raise ValueError(
                    f"component{component} should be set to None when dim_y({dim_y})=1."
                )
            component = 0

        if grad_y is None:
            # `create_graph` of first order(jacobian) should be `True` in _Hessian.
            grad_y = jacobian(
                ys, xs, i=component, j=None, retain_graph=None, create_graph=True
            )
        self.H = _Jacobian(grad_y, xs)

    def __call__(
        self,
        i: int = 0,
        j: int = 0,
        retain_graph: Optional[bool] = None,
        create_graph: bool = True,
    ):
        """Returns H[`i`][`j`]."""
        return self.H(i, j, retain_graph, create_graph)


class Hessians:
    r"""Compute multiple Hessians.

    $$
    \rm Hessian(ys, xs, component, i, j) = \dfrac{\partial ys_{component}}{\partial xs_i \partial xs_j}
    $$

    A new instance will be created for a new pair of (output, input). For the (output,
    input) pair that has been computed before, it will reuse the previous instance,
    rather than creating a new one.
    """

    def __init__(self):
        self.Hs = {}

    def __call__(
        self,
        ys: "paddle.Tensor",
        xs: "paddle.Tensor",
        component: Optional[int] = None,
        i: int = 0,
        j: int = 0,
        grad_y: Optional["paddle.Tensor"] = None,
        retain_graph: Optional[bool] = None,
        create_graph: bool = True,
    ) -> "paddle.Tensor":
        """Compute hessian matrix for given ys and xs.

        Args:
            ys (paddle.Tensor): Output tensor.
            xs (paddle.Tensor): Input tensor.
            component (Optional[int]): If `y` has the shape (batch_size, dim_y > 1), then `y[:, component]`
                is used to compute the Hessian. Do not use if `y` has the shape (batch_size,
                1). Defaults to None.
            i (int, optional): i-th input variable. Defaults to 0.
            j (int, optional): j-th input variable. Defaults to 0.
            grad_y (Optional[paddle.Tensor]): The gradient of `y` w.r.t. `xs`. Provide `grad_y` if known to avoid
                duplicate computation. Defaults to None.
            retain_graph (Optional[bool]): Whether to retain the forward graph which
                is used to calculate the gradient. When it is True, the graph would
                be retained, in which way users can calculate backward twice for the
                same graph. When it is False, the graph would be freed. Default None,
                which means it is equal to `create_graph`.
            create_graph (bool, optional): Whether to create the gradient graphs of
                the computing process. When it is True, higher order derivatives are
                supported to compute; when it is False, the gradient graphs of the
                computing process would be discarded. Default False.

        Returns:
            paddle.Tensor: Hessian matrix.

        Examples:
            >>> import paddle
            >>> import ppsci
            >>> x = paddle.randn([4, 3])
            >>> x.stop_gradient = False
            >>> y = (x * x).sin()
            >>> dy_dxx = ppsci.autodiff.hessian(y, x, component=0)
            >>> print(dy_dxx.shape)
            [4, 1]
        """
        key = (ys, xs, component)
        if key not in self.Hs:
            self.Hs[key] = _Hessian(ys, xs, component=component, grad_y=grad_y)
        return self.Hs[key](i, j, retain_graph, create_graph)

    def _clear(self):
        """Clear cached Hessians."""
        self.Hs = {}


# Use high-order differentiation with singleton pattern for convenient
hessian = Hessians()


def clear():
    """Clear cached Jacobians and Hessians.

<<<<<<< HEAD
    Args:
        None.

    Returns:
        None.

=======
>>>>>>> e87bf34a
    Examples:
        >>> import paddle
        >>> import ppsci
        >>> x = paddle.randn([4, 3])
        >>> x.stop_gradient = False
        >>> y = (x * x).sin()
        >>> dy_dxx = ppsci.autodiff.hessian(y, x, component=0)
        >>> ppsci.autodiff.clear()
        >>> print(ppsci.autodiff.hessian.Hs)
        {}
    """
    jacobian._clear()
    hessian._clear()<|MERGE_RESOLUTION|>--- conflicted
+++ resolved
@@ -303,25 +303,25 @@
 def clear():
     """Clear cached Jacobians and Hessians.
 
-<<<<<<< HEAD
-    Args:
-        None.
-
-    Returns:
-        None.
-
-=======
->>>>>>> e87bf34a
-    Examples:
-        >>> import paddle
-        >>> import ppsci
-        >>> x = paddle.randn([4, 3])
-        >>> x.stop_gradient = False
-        >>> y = (x * x).sin()
-        >>> dy_dxx = ppsci.autodiff.hessian(y, x, component=0)
-        >>> ppsci.autodiff.clear()
-        >>> print(ppsci.autodiff.hessian.Hs)
-        {}
+    <<<<<<< HEAD
+        Args:
+            None.
+
+        Returns:
+            None.
+
+    =======
+    >>>>>>> e87bf34a931911d9d1c799308a1c8c5f7d53fe17
+        Examples:
+            >>> import paddle
+            >>> import ppsci
+            >>> x = paddle.randn([4, 3])
+            >>> x.stop_gradient = False
+            >>> y = (x * x).sin()
+            >>> dy_dxx = ppsci.autodiff.hessian(y, x, component=0)
+            >>> ppsci.autodiff.clear()
+            >>> print(ppsci.autodiff.hessian.Hs)
+            {}
     """
     jacobian._clear()
     hessian._clear()