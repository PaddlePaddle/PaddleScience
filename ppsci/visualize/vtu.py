--- conflicted
+++ resolved
@@ -86,11 +86,7 @@
 
     if num_timestamps > 1:
         logger.info(
-<<<<<<< HEAD
-            f"Visualization results are saved to {filename}_t-0.vtu ~ {filename}_t-{num_timestamp - 1}.vtu"
-=======
             f"Visualization results are saved to {filename}_t-0.vtu ~ {filename}_t-{num_timestamps - 1}.vtu"
->>>>>>> f3f554c5
         )
     else:
         logger.info(f"Visualization result is saved to {filename}.vtu")
@@ -123,11 +119,7 @@
     if value is not None:
         value = np.concatenate(value, axis=1)
 
-<<<<<<< HEAD
-    _save_vtu_from_array(filename, coord, value, value_keys, num_timestamp)
-=======
     _save_vtu_from_array(filename, coord, value, value_keys, num_timestamps)
->>>>>>> f3f554c5
 
 
 def save_vtu_to_mesh(
@@ -140,16 +132,6 @@
 
     Args:
         filename (str): File name.
-<<<<<<< HEAD
-        data_dict (Dict[str, Union[np.ndarray, paddle.Tensor]]): Data in dict.
-        coord_keys (Tuple[str, ...]): Tuple of coord key. such as ("x", "y").
-        value_keys (Tuple[str, ...]): Tuple of value key. such as ("u", "v").
-    """
-    ndim = len(coord_keys)
-    npoint = len(next(iter(data_dict.values())))
-    # get the list variable transposed
-    points = np.stack((data_dict[key] for key in coord_keys)).reshape(ndim, npoint)
-=======
         data_dict (Dict[str, np.ndarray]): Data in dict.
         coord_keys (Tuple[str, ...]): Tuple of coord key. such as ("x", "y").
         value_keys (Tuple[str, ...]): Tuple of value key. such as ("u", "v").
@@ -161,7 +143,6 @@
     points = np.stack((data_dict[key] for key in coord_keys)).reshape(
         coord_ndim, npoint
     )
->>>>>>> f3f554c5
     mesh = meshio.Mesh(
         points=points.T, cells=[("vertex", np.arange(npoint).reshape(npoint, 1))]
     )
