# Copyright (c) 2023 PaddlePaddle Authors. All Rights Reserved.

# Licensed under the Apache License, Version 2.0 (the "License");
# you may not use this file except in compliance with the License.
# You may obtain a copy of the License at

#     http://www.apache.org/licenses/LICENSE-2.0

# Unless required by applicable law or agreed to in writing, software
# distributed under the License is distributed on an "AS IS" BASIS,
# WITHOUT WARRANTIES OR CONDITIONS OF ANY KIND, either express or implied.
# See the License for the specific language governing permissions and
# limitations under the License.

import copy

from ppsci.arch.base import Arch  # isort:skip
from ppsci.arch.mlp import MLP  # isort:skip
from ppsci.arch.mlp import FullyConnectedLayer  # isort:skip
from ppsci.arch.deeponet import DeepONet  # isort:skip
from ppsci.arch.deeponet import DeepOperatorLayer  # isort:skip
from ppsci.arch.embedding_koopman import LorenzEmbedding  # isort:skip
from ppsci.arch.embedding_koopman import RosslerEmbedding  # isort:skip
from ppsci.arch.embedding_koopman import CylinderEmbedding  # isort:skip
from ppsci.arch.gan import Generator  # isort:skip
from ppsci.arch.gan import Discriminator  # isort:skip
from ppsci.arch.phylstm import DeepPhyLSTM  # isort:skip
from ppsci.arch.physx_transformer import PhysformerGPT2  # isort:skip
from ppsci.arch.model_list import ModelList  # isort:skip
from ppsci.arch.afno import AFNONet  # isort:skip
from ppsci.arch.afno import AdaptiveFourierLayer  # isort:skip
from ppsci.arch.afno import PrecipNet  # isort:skip
<<<<<<< HEAD
from ppsci.arch.afno import PrecipLayer  # isort:skip
=======
from ppsci.arch.unetex import UNetEx  # isort:skip
>>>>>>> 2acfd1d6
from ppsci.utils import logger  # isort:skip


__all__ = [
    "Arch",
    "MLP",
    "FullyConnectedLayer",
    "DeepONet",
<<<<<<< HEAD
    "DeepOperatorLayer",
=======
    "DeepPhyLSTM",
>>>>>>> 2acfd1d6
    "LorenzEmbedding",
    "RosslerEmbedding",
    "CylinderEmbedding",
    "Generator",
    "Discriminator",
    "PhysformerGPT2",
    "ModelList",
    "AFNONet",
    "AdaptiveFourierLayer",
    "PrecipNet",
<<<<<<< HEAD
    "PrecipLayer",
=======
    "UNetEx",
>>>>>>> 2acfd1d6
    "build_model",
]


def build_model(cfg):
    """Build model

    Args:
        cfg (AttrDict): Arch config.

    Returns:
        nn.Layer: Model.
    """
    cfg = copy.deepcopy(cfg)
    arch_cls = cfg.pop("name")
    arch = eval(arch_cls)(**cfg)

    logger.debug(str(arch))

    return arch<|MERGE_RESOLUTION|>--- conflicted
+++ resolved
@@ -30,11 +30,8 @@
 from ppsci.arch.afno import AFNONet  # isort:skip
 from ppsci.arch.afno import AdaptiveFourierLayer  # isort:skip
 from ppsci.arch.afno import PrecipNet  # isort:skip
-<<<<<<< HEAD
 from ppsci.arch.afno import PrecipLayer  # isort:skip
-=======
 from ppsci.arch.unetex import UNetEx  # isort:skip
->>>>>>> 2acfd1d6
 from ppsci.utils import logger  # isort:skip
 
 
@@ -43,11 +40,8 @@
     "MLP",
     "FullyConnectedLayer",
     "DeepONet",
-<<<<<<< HEAD
     "DeepOperatorLayer",
-=======
     "DeepPhyLSTM",
->>>>>>> 2acfd1d6
     "LorenzEmbedding",
     "RosslerEmbedding",
     "CylinderEmbedding",
@@ -58,11 +52,8 @@
     "AFNONet",
     "AdaptiveFourierLayer",
     "PrecipNet",
-<<<<<<< HEAD
     "PrecipLayer",
-=======
     "UNetEx",
->>>>>>> 2acfd1d6
     "build_model",
 ]
 
