--- conflicted
+++ resolved
@@ -16,53 +16,47 @@
 
 import copy
 
-<<<<<<< HEAD
-=======
-from ppsci.arch.extformer_moe_cuboid import ExtFormerMoECuboid
-from ppsci.arch.graphcast import GraphCastNet
-from ppsci.arch.phycrnet import PhyCRNet
-
->>>>>>> d39b52cb
+from ppsci.arch.afno import AFNONet  # isort:skip
+from ppsci.arch.afno import PrecipNet  # isort:skip
+from ppsci.arch.amgnet import AMGNet  # isort:skip
 from ppsci.arch.base import Arch  # isort:skip
-from ppsci.arch.amgnet import AMGNet  # isort:skip
+from ppsci.arch.cfdgcn import CFDGCN  # isort:skip
+from ppsci.arch.chip_deeponets import ChipDeepONets  # isort:skip
+from ppsci.arch.cuboid_transformer import CuboidTransformer  # isort:skip
 from ppsci.arch.cvit import CVit  # isort:skip
 from ppsci.arch.cvit import CVit1D  # isort:skip
+from ppsci.arch.deeponet import DeepONet  # isort:skip
+from ppsci.arch.dgmr import DGMR  # isort:skip
+from ppsci.arch.embedding_koopman import CylinderEmbedding  # isort:skip
+from ppsci.arch.embedding_koopman import LorenzEmbedding  # isort:skip
+from ppsci.arch.embedding_koopman import RosslerEmbedding  # isort:skip
+from ppsci.arch.epnn import Epnn  # isort:skip
+from ppsci.arch.extformer_moe_cuboid import ExtFormerMoECuboid  # isort:skip
+from ppsci.arch.gan import Discriminator  # isort:skip
+from ppsci.arch.gan import Generator  # isort:skip
+from ppsci.arch.graphcast import GraphCastNet  # isort:skip
+from ppsci.arch.he_deeponets import HEDeepONets  # isort:skip
 from ppsci.arch.mlp import MLP  # isort:skip
 from ppsci.arch.mlp import ModifiedMLP  # isort:skip
 from ppsci.arch.mlp import PirateNet  # isort:skip
-from ppsci.arch.deeponet import DeepONet  # isort:skip
-from ppsci.arch.embedding_koopman import LorenzEmbedding  # isort:skip
-from ppsci.arch.embedding_koopman import RosslerEmbedding  # isort:skip
-from ppsci.arch.embedding_koopman import CylinderEmbedding  # isort:skip
-from ppsci.arch.gan import Generator  # isort:skip
-from ppsci.arch.gan import Discriminator  # isort:skip
-from ppsci.arch.graphcast import GraphCastNet  # isort:skip
+from ppsci.arch.model_list import ModelList  # isort:skip
+from ppsci.arch.nowcastnet import NowcastNet  # isort:skip
+from ppsci.arch.phycrnet import PhyCRNet  # isort:skip
 from ppsci.arch.phylstm import DeepPhyLSTM  # isort:skip
-from ppsci.arch.phycrnet import PhyCRNet  # isort:skip
 from ppsci.arch.physx_transformer import PhysformerGPT2  # isort:skip
-from ppsci.arch.model_list import ModelList  # isort:skip
-from ppsci.arch.afno import AFNONet  # isort:skip
-from ppsci.arch.afno import PrecipNet  # isort:skip
-from ppsci.arch.unetex import UNetEx  # isort:skip
-from ppsci.arch.epnn import Epnn  # isort:skip
-from ppsci.arch.nowcastnet import NowcastNet  # isort:skip
-from ppsci.arch.uscnn import USCNN  # isort:skip
-from ppsci.arch.he_deeponets import HEDeepONets  # isort:skip
-from ppsci.arch.chip_deeponets import ChipDeepONets  # isort:skip
-from ppsci.arch.cfdgcn import CFDGCN  # isort:skip
-from ppsci.arch.dgmr import DGMR  # isort:skip
-from ppsci.arch.vae import AutoEncoder  # isort:skip
 from ppsci.arch.sfnonet import SFNONet  # isort:skip
 from ppsci.arch.tfnonet import TFNO1dNet, TFNO2dNet, TFNO3dNet  # isort:skip
+from ppsci.arch.unetex import UNetEx  # isort:skip
 from ppsci.arch.unonet import UNONet  # isort:skip
-from ppsci.arch.cuboid_transformer import CuboidTransformer  # isort:skip
+from ppsci.arch.uscnn import USCNN  # isort:skip
+from ppsci.arch.vae import AutoEncoder  # isort:skip
 from ppsci.utils import logger  # isort:skip
 
 
 __all__ = [
-    "Arch",
     "AFNONet",
     "AMGNet",
+    "Arch",
     "AutoEncoder",
     "build_model",
     "CFDGCN",
@@ -73,18 +67,10 @@
     "CylinderEmbedding",
     "DeepONet",
     "DeepPhyLSTM",
-<<<<<<< HEAD
     "DGMR",
-=======
-    "LorenzEmbedding",
-    "RosslerEmbedding",
-    "CylinderEmbedding",
-    "CuboidTransformer",
-    "ExtFormerMoECuboid",
-    "Generator",
->>>>>>> d39b52cb
     "Discriminator",
     "Epnn",
+    "ExtFormerMoECuboid",
     "Generator",
     "GraphCastNet",
     "HEDeepONets",
