--- conflicted
+++ resolved
@@ -85,11 +85,6 @@
         self.output_keys = output_keys
         self.linears = []
         self.acts = []
-<<<<<<< HEAD
-        self.skip_connection = skip_connection
-
-=======
->>>>>>> 70335058
         if isinstance(hidden_size, (tuple, list)):
             if num_layers is not None:
                 raise ValueError(
@@ -115,25 +110,20 @@
                 if weight_norm
                 else nn.Linear(cur_size, _size)
             )
-<<<<<<< HEAD
-            self.acts.append(act_mod.get_activation(activation))
-            cur_size = _size
+            # initialize activation function
+            self.acts.append(
+                act_mod.get_activation(activation)
+                if activation != "stan"
+                else act_mod.get_activation(activation)(_size)
+            )
+            # spetial initialization for certain activation
+            # TODO: Adapt code below to a more elegent style
             if activation == "siren":
                 if i == 0:
                     act_mod.Siren.init_for_first_layer(self.linears[-1])
                 else:
                     act_mod.Siren.init_for_hidden_layer(self.linears[-1])
 
-        self.linears = nn.LayerList(self.linears)
-        self.acts = nn.LayerList(self.acts)
-        self.last_fc = nn.Linear(cur_size, len(self.output_keys))
-=======
-            # initialize activation function
-            self.acts.append(
-                act_mod.get_activation(activation)
-                if activation != "stan"
-                else act_mod.get_activation(activation)(_size)
-            )
             cur_size = _size
 
         self.linears = nn.LayerList(self.linears)
@@ -144,7 +134,6 @@
         )
 
         self.skip_connection = skip_connection
->>>>>>> 70335058
 
     def forward_tensor(self, x):
         y = x
