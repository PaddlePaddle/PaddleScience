# Copyright (c) 2023 PaddlePaddle Authors. All Rights Reserved.

# Licensed under the Apache License, Version 2.0 (the "License");
# you may not use this file except in compliance with the License.
# You may obtain a copy of the License at

#     http://www.apache.org/licenses/LICENSE-2.0

# Unless required by applicable law or agreed to in writing, software
# distributed under the License is distributed on an "AS IS" BASIS,
# WITHOUT WARRANTIES OR CONDITIONS OF ANY KIND, either express or implied.
# See the License for the specific language governing permissions and
# limitations under the License.

from __future__ import annotations

import copy
import os
from typing import Any
from typing import Dict
from typing import Optional

import paddle
import paddle.amp as amp
import paddle.distributed as dist
import paddle.incubate as incubate
import paddle.nn as nn
import paddle.optimizer as optimizer
import visualdl as vdl
from packaging import version
from paddle.distributed import fleet
from typing_extensions import Literal

import ppsci
from ppsci.utils import config
from ppsci.utils import logger
from ppsci.utils import misc
from ppsci.utils import save_load


class Solver(object):
    """Class for solver.

    Args:
        model (nn.Layer): Model.
        constraint (Optional[Dict[str, ppsci.constraint.Constraint]]): Constraint(s) applied on model. Defaults to None.
        output_dir (str, optional): Output directory. Defaults to "./output/".
        optimizer (Optional[optimizer.Optimizer]): Optimizer object. Defaults to None.
        lr_scheduler (Optional[optimizer.lr.LRScheduler]): Learning rate scheduler. Defaults to None.
<<<<<<< HEAD
        epochs (Optional[int], optional): Training epoch(s). Defaults to 5.
        iters_per_epoch (Optional[int], optional): Number of iterations within an epoch. Defaults to 20.
        update_freq (Optional[int], optional): Update frequency of parameters. Defaults to 1.
=======
        epochs (int, optional): Training epoch(s). Defaults to 5.
        iters_per_epoch (int, optional): Number of iterations within an epoch. Defaults to 20.
        update_freq (int, optional): Update frequency of parameters. Defaults to 1.
>>>>>>> 959dcdf1
        save_freq (int, optional): Saving frequency for checkpoint. Defaults to 0.
        log_freq (int, optional): Logging frequency. Defaults to 10.
        eval_during_train (bool, optional): Whether evaluate model during training. Defaults to False.
        start_eval_epoch (int, optional): Epoch number evaluation applied begin after. Defaults to 1.
        eval_freq (int, optional): Evaluation frequency. Defaults to 1.
        seed (int, optional): Random seed. Defaults to 42.
        vdl_writer (Optional[vdl.LogWriter]): VisualDL writer object. Defaults to None.
        device (Literal["cpu", "gpu", "xpu"], optional): _description_. Defaults to "gpu".
        equation (Optional[Dict[str, ppsci.equation.PDE]]): Equation dict. Defaults to None.
        geom (Optional[Dict[str, ppsci.geometry.Geometry]]): Geometry dict. Defaults to None.
        validator (Optional[Dict[str, ppsci.validate.Validator]]): Validator dict. Defaults to None.
        visualizer (Optional[Dict[str, ppsci.visualize.Visualizer]]): Visualizer dict. Defaults to None.
        use_amp (bool, optional): Whether use AMP. Defaults to False.
        amp_level (Literal["O1", "O2", "O0"], optional): AMP level. Defaults to "O0".
        pretrained_model_path (Optional[str]): Pretrained model path. Defaults to None.
        checkpoint_path (Optional[str]): Checkpoint path. Defaults to None.
    """

    def __init__(
        self,
        model: nn.Layer,
        constraint: Optional[Dict[str, ppsci.constraint.Constraint]] = None,
        output_dir: str = "./output/",
        optimizer: Optional[optimizer.Optimizer] = None,
        lr_scheduler: Optional[optimizer.lr.LRScheduler] = None,
        epochs: int = 5,
        iters_per_epoch: int = 20,
        update_freq: int = 1,
        save_freq: int = 0,
        log_freq: int = 10,
        eval_during_train: bool = False,
        start_eval_epoch: int = 1,
        eval_freq: int = 1,
        seed: int = 42,
        vdl_writer: Optional[vdl.LogWriter] = None,
        device: Literal["cpu", "gpu", "xpu"] = "gpu",
        equation: Optional[Dict[str, ppsci.equation.PDE]] = None,
        geom: Optional[Dict[str, ppsci.geometry.Geometry]] = None,
        validator: Optional[Dict[str, ppsci.validate.Validator]] = None,
        visualizer: Optional[Dict[str, ppsci.visualize.Visualizer]] = None,
        use_amp: bool = False,
        amp_level: Literal["O1", "O2", "O0"] = "O0",
        pretrained_model_path: Optional[str] = None,
        checkpoint_path: Optional[str] = None,
    ):
        # set model
        self.model = model
        # set constraint
        self.constraint = constraint
        # set output directory
        self.output_dir = output_dir

        # set optimizer
        self.optimizer = optimizer
        # set learning rate scheduler
        self.lr_scheduler = lr_scheduler

        # set training hyper-parameter
        self.epochs = epochs
        self.iters_per_epoch = iters_per_epoch
        # set update_freq for gradient accumulation
        self.update_freq = update_freq
        # set checkpoint saving frequency
        self.save_freq = save_freq
        # set logging frequency
        self.log_freq = log_freq

        # set evaluation hyper-parameter
        self.eval_during_train = eval_during_train
        self.start_eval_epoch = start_eval_epoch
        self.eval_freq = eval_freq

        # initialize traning log recorder for loss, time cost, metric, etc.
        self.train_output_info = {}
        self.train_time_info = {
            "batch_cost": misc.AverageMeter("batch_cost", ".5f", postfix="s"),
            "reader_cost": misc.AverageMeter("reader_cost", ".5f", postfix="s"),
        }

        # initialize evaluation log recorder for loss, time cost, metric, etc.
        self.eval_output_info = {}
        self.eval_time_info = {
            "batch_cost": misc.AverageMeter("batch_cost", ".5f", postfix="s"),
            "reader_cost": misc.AverageMeter("reader_cost", ".5f", postfix="s"),
        }

        # fix seed for reproducibility
        self.seed = seed

        # set VisualDL tool
        self.vdl_writer = vdl_writer

        # set running device
        self.device = paddle.set_device(device)
        # set equations for physics-driven or data-physics hybrid driven task, such as PINN
        self.equation = equation
        # set geometry for generating data
        self.geom = {} if geom is None else geom

        # set validator
        self.validator = validator

        # set visualizer
        self.visualizer = visualizer

        # set automatic mixed precision(AMP) configuration
        self.use_amp = use_amp
        self.amp_level = amp_level
        self.scaler = amp.GradScaler(True) if self.use_amp else None

        # load pretrained model, usually used for transfer learning
        if pretrained_model_path is not None:
            save_load.load_pretrain(self.model, pretrained_model_path, self.equation)

        # initialize an dict for tracking best metric during training
        self.best_metric = {
            "metric": float("inf"),
            "epoch": 0,
        }
        # load model checkpoint, usually used for resume training
        if checkpoint_path is not None:
            loaded_metric = save_load.load_checkpoint(
                checkpoint_path, self.model, self.optimizer, self.scaler, self.equation
            )
            if isinstance(loaded_metric, dict):
                self.best_metric.update(loaded_metric)

        # choosing an appropriate training function for different optimizers
        if not isinstance(self.optimizer, incubate.optimizer.LBFGS):
            self.train_epoch_func = ppsci.solver.train.train_epoch_func
        else:
            self.train_epoch_func = ppsci.solver.train.train_LBFGS_epoch_func

        # decorate model(s) and optimizer(s) for AMP
        if self.use_amp:
            self.model = amp.decorate(self.model, self.optimizer, self.amp_level)

        # wrap model and optimizer to parallel object
        self.rank = dist.get_rank()
        self.world_size = dist.get_world_size()
        if self.world_size > 1:
            # TODO(sensen): support different kind of DistributedStrategy
            fleet.init(is_collective=True)
            self.model = fleet.distributed_model(self.model)
            if self.optimizer is not None:
                self.optimizer = fleet.distributed_optimizer(self.optimizer)

        self.global_step = 0

        # log paddlepaddle's version
        paddle_version = (
            paddle.__version__
            if version.Version(paddle.__version__) != version.Version("0.0.0")
            else f"develop({paddle.version.commit[:7]})"
        )
        logger.info(f"Using paddlepaddle {paddle_version} on device {self.device}")

    @staticmethod
    def from_config(cfg: Dict[str, Any]) -> Solver:
        """Initialize solver from given config.

        Args:
            cfg (Dict[str, Any]): Dict config, e.g. AttrDict parsed from yaml.

        Returns:
            Solver: Initialized solver object.
        """
        config.print_config(cfg)
        # TODO(sensen): sanity check for config
        output_dir = cfg["Global"]["output_dir"]
        epochs = cfg["Global"]["epochs"]
        iters_per_epoch = cfg["Global"]["iters_per_epoch"]
        save_freq = cfg["Global"]["save_freq"]
        eval_during_train = cfg["Global"]["eval_during_train"]
        eval_freq = cfg["Global"]["eval_freq"]

        seed = cfg["Global"].get("seed", 42)
        rank = dist.get_rank()
        misc.set_random_seed(seed + rank)

        model = ppsci.arch.build_model(cfg["Arch"])
        geom = ppsci.geometry.build_geometry(cfg.get("Geometry", None))
        equation = ppsci.equation.build_equation(cfg.get("Equation", None))
        constraint = ppsci.constraint.build_constraint(
            cfg["Global"].get("Constraint", None),
            equation,
            geom,
        )
        optimizer, lr_scheduler = ppsci.optimizer.build_optimizer(
            cfg["Global"]["Optimizer"],
            model + ([eq for eq in equation.values()] if equation is not None else []),
            epochs,
            iters_per_epoch,
        )

        vdl_writer = None
        if cfg["Global"].get("vdl_writer", False):
            vdl_writer_path = os.path.join(output_dir, "vdl")
            os.makedirs(vdl_writer_path, exist_ok=True)
            vdl_writer = vdl.LogWriter(vdl_writer_path)

        log_freq = cfg["Global"].get("log_freq", 10)
        device = cfg["Global"].get("device", "gpu")
        validator = ppsci.validate.build_validator(
            cfg.get("Validator", None), equation, geom
        )
        visualizer = ppsci.visualize.build_visualizer(cfg.get("Visualizer", None))
        use_amp = "AMP" in cfg
        amp_level = cfg["AMP"].pop("level", "O1").upper() if use_amp else "O0"

        start_eval_epoch = cfg["Global"].get("start_eval_epoch", 1)
        update_freq = cfg["Global"].get("update_freq", 1)
        pretrained_model_path = cfg["Global"].get("pretrained_model_path", None)
        checkpoint_path = cfg["Global"].get("checkpoint_path", None)

        return Solver(
            model,
            constraint,
            output_dir,
            optimizer,
            lr_scheduler,
            epochs,
            iters_per_epoch,
            update_freq,
            save_freq,
            log_freq,
            eval_during_train,
            start_eval_epoch,
            eval_freq,
            seed,
            vdl_writer,
            device,
            equation,
            geom,
            validator,
            visualizer,
            use_amp,
            amp_level,
            pretrained_model_path,
            checkpoint_path,
        )

    def train(self):
        """Training"""
        self.global_step = self.best_metric["epoch"] * self.iters_per_epoch + 1

        for epoch_id in range(self.best_metric["epoch"] + 1, self.epochs + 1):
            self.train_epoch_func(self, epoch_id, self.log_freq)

            # log training summation at end of a epoch
            metric_msg = ", ".join(
                [self.train_output_info[key].avg_info for key in self.train_output_info]
            )
            logger.info(f"[Train][Epoch {epoch_id}/{self.epochs}][Avg] {metric_msg}")
            self.train_output_info.clear()

            cur_metric = float("inf")
            # evaluate during training
            if (
                self.eval_during_train
                and epoch_id % self.eval_freq == 0
                and epoch_id >= self.start_eval_epoch
            ):
                cur_metric = self.eval(epoch_id)
                if cur_metric < self.best_metric["metric"]:
                    self.best_metric["metric"] = cur_metric
                    self.best_metric["epoch"] = epoch_id
                    save_load.save_checkpoint(
                        self.model,
                        self.optimizer,
                        self.scaler,
                        self.best_metric,
                        self.output_dir,
                        "best_model",
                        self.equation,
                    )
                logger.info(
                    f"[Eval][Epoch {epoch_id}]"
                    f"[best metric: {self.best_metric['metric']}]"
                )
                logger.scaler("eval_metric", cur_metric, epoch_id, self.vdl_writer)

                if self.visualizer is not None:
                    self.visualize(epoch_id)

            # update learning rate by epoch
            if self.lr_scheduler is not None and self.lr_scheduler.by_epoch:
                self.lr_scheduler.step()

            # save epoch model every save_freq epochs
            if self.save_freq > 0 and epoch_id % self.save_freq == 0:
                save_load.save_checkpoint(
                    self.model,
                    self.optimizer,
                    self.scaler,
                    {"metric": cur_metric, "epoch": epoch_id},
                    self.output_dir,
                    f"epoch_{epoch_id}",
                    self.equation,
                )

            # always save the latest model for convenient resume training
            save_load.save_checkpoint(
                self.model,
                self.optimizer,
                self.scaler,
                {"metric": cur_metric, "epoch": epoch_id},
                self.output_dir,
                "latest",
                self.equation,
            )

        # close VisualDL
        if self.vdl_writer is not None:
            self.vdl_writer.close()

    def eval(self, epoch_id=0):
        """Evaluation"""
        self.model.eval()

        # set eval func
        self.eval_func = ppsci.solver.eval.eval_func

        result = self.eval_func(self, epoch_id, self.log_freq)
        metric_msg = ", ".join(
            [self.eval_output_info[key].avg_info for key in self.eval_output_info]
        )
        logger.info(f"[Eval][Epoch {epoch_id}][Avg] {metric_msg}")
        self.eval_output_info.clear()

        self.model.train()
        return result

    def visualize(self, epoch_id=0):
        """Visualization"""
        self.model.eval()

        # init train func
        self.visu_func = ppsci.solver.visu.visualize_func

        self.visu_func(self, epoch_id)
        logger.info(f"[Visualize][Epoch {epoch_id}] Finished visualization.")

        self.model.train()

    def predict(self, input_dict):
        """Prediction"""
        pred_dict = self.model(input_dict)
        return pred_dict

    def export(self):
        """Export to inference model"""
        pretrained_path = self.cfg["Global"]["pretrained_model"]
        if pretrained_path is not None:
            save_load.load_pretrain(self.model, pretrained_path, self.equation)

        self.model.eval()

        input_spec = copy.deepcopy(self.cfg["Export"]["input_shape"])
        config.replace_shape_with_inputspec_(input_spec)
        static_model = paddle.jit.to_static(self.model, input_spec=input_spec)

        export_dir = self.cfg["Global"]["save_inference_dir"]
        save_path = os.path.join(export_dir, "inference")
        paddle.jit.save(static_model, save_path)
        logger.info(f"The inference model has been exported to {export_dir}.")
<|MERGE_RESOLUTION|>--- conflicted
+++ resolved
@@ -1,424 +1,418 @@
-# Copyright (c) 2023 PaddlePaddle Authors. All Rights Reserved.
-
-# Licensed under the Apache License, Version 2.0 (the "License");
-# you may not use this file except in compliance with the License.
-# You may obtain a copy of the License at
-
-#     http://www.apache.org/licenses/LICENSE-2.0
-
-# Unless required by applicable law or agreed to in writing, software
-# distributed under the License is distributed on an "AS IS" BASIS,
-# WITHOUT WARRANTIES OR CONDITIONS OF ANY KIND, either express or implied.
-# See the License for the specific language governing permissions and
-# limitations under the License.
-
-from __future__ import annotations
-
-import copy
-import os
-from typing import Any
-from typing import Dict
-from typing import Optional
-
-import paddle
-import paddle.amp as amp
-import paddle.distributed as dist
-import paddle.incubate as incubate
-import paddle.nn as nn
-import paddle.optimizer as optimizer
-import visualdl as vdl
-from packaging import version
-from paddle.distributed import fleet
-from typing_extensions import Literal
-
-import ppsci
-from ppsci.utils import config
-from ppsci.utils import logger
-from ppsci.utils import misc
-from ppsci.utils import save_load
-
-
-class Solver(object):
-    """Class for solver.
-
-    Args:
-        model (nn.Layer): Model.
-        constraint (Optional[Dict[str, ppsci.constraint.Constraint]]): Constraint(s) applied on model. Defaults to None.
-        output_dir (str, optional): Output directory. Defaults to "./output/".
-        optimizer (Optional[optimizer.Optimizer]): Optimizer object. Defaults to None.
-        lr_scheduler (Optional[optimizer.lr.LRScheduler]): Learning rate scheduler. Defaults to None.
-<<<<<<< HEAD
-        epochs (Optional[int], optional): Training epoch(s). Defaults to 5.
-        iters_per_epoch (Optional[int], optional): Number of iterations within an epoch. Defaults to 20.
-        update_freq (Optional[int], optional): Update frequency of parameters. Defaults to 1.
-=======
-        epochs (int, optional): Training epoch(s). Defaults to 5.
-        iters_per_epoch (int, optional): Number of iterations within an epoch. Defaults to 20.
-        update_freq (int, optional): Update frequency of parameters. Defaults to 1.
->>>>>>> 959dcdf1
-        save_freq (int, optional): Saving frequency for checkpoint. Defaults to 0.
-        log_freq (int, optional): Logging frequency. Defaults to 10.
-        eval_during_train (bool, optional): Whether evaluate model during training. Defaults to False.
-        start_eval_epoch (int, optional): Epoch number evaluation applied begin after. Defaults to 1.
-        eval_freq (int, optional): Evaluation frequency. Defaults to 1.
-        seed (int, optional): Random seed. Defaults to 42.
-        vdl_writer (Optional[vdl.LogWriter]): VisualDL writer object. Defaults to None.
-        device (Literal["cpu", "gpu", "xpu"], optional): _description_. Defaults to "gpu".
-        equation (Optional[Dict[str, ppsci.equation.PDE]]): Equation dict. Defaults to None.
-        geom (Optional[Dict[str, ppsci.geometry.Geometry]]): Geometry dict. Defaults to None.
-        validator (Optional[Dict[str, ppsci.validate.Validator]]): Validator dict. Defaults to None.
-        visualizer (Optional[Dict[str, ppsci.visualize.Visualizer]]): Visualizer dict. Defaults to None.
-        use_amp (bool, optional): Whether use AMP. Defaults to False.
-        amp_level (Literal["O1", "O2", "O0"], optional): AMP level. Defaults to "O0".
-        pretrained_model_path (Optional[str]): Pretrained model path. Defaults to None.
-        checkpoint_path (Optional[str]): Checkpoint path. Defaults to None.
-    """
-
-    def __init__(
-        self,
-        model: nn.Layer,
-        constraint: Optional[Dict[str, ppsci.constraint.Constraint]] = None,
-        output_dir: str = "./output/",
-        optimizer: Optional[optimizer.Optimizer] = None,
-        lr_scheduler: Optional[optimizer.lr.LRScheduler] = None,
-        epochs: int = 5,
-        iters_per_epoch: int = 20,
-        update_freq: int = 1,
-        save_freq: int = 0,
-        log_freq: int = 10,
-        eval_during_train: bool = False,
-        start_eval_epoch: int = 1,
-        eval_freq: int = 1,
-        seed: int = 42,
-        vdl_writer: Optional[vdl.LogWriter] = None,
-        device: Literal["cpu", "gpu", "xpu"] = "gpu",
-        equation: Optional[Dict[str, ppsci.equation.PDE]] = None,
-        geom: Optional[Dict[str, ppsci.geometry.Geometry]] = None,
-        validator: Optional[Dict[str, ppsci.validate.Validator]] = None,
-        visualizer: Optional[Dict[str, ppsci.visualize.Visualizer]] = None,
-        use_amp: bool = False,
-        amp_level: Literal["O1", "O2", "O0"] = "O0",
-        pretrained_model_path: Optional[str] = None,
-        checkpoint_path: Optional[str] = None,
-    ):
-        # set model
-        self.model = model
-        # set constraint
-        self.constraint = constraint
-        # set output directory
-        self.output_dir = output_dir
-
-        # set optimizer
-        self.optimizer = optimizer
-        # set learning rate scheduler
-        self.lr_scheduler = lr_scheduler
-
-        # set training hyper-parameter
-        self.epochs = epochs
-        self.iters_per_epoch = iters_per_epoch
-        # set update_freq for gradient accumulation
-        self.update_freq = update_freq
-        # set checkpoint saving frequency
-        self.save_freq = save_freq
-        # set logging frequency
-        self.log_freq = log_freq
-
-        # set evaluation hyper-parameter
-        self.eval_during_train = eval_during_train
-        self.start_eval_epoch = start_eval_epoch
-        self.eval_freq = eval_freq
-
-        # initialize traning log recorder for loss, time cost, metric, etc.
-        self.train_output_info = {}
-        self.train_time_info = {
-            "batch_cost": misc.AverageMeter("batch_cost", ".5f", postfix="s"),
-            "reader_cost": misc.AverageMeter("reader_cost", ".5f", postfix="s"),
-        }
-
-        # initialize evaluation log recorder for loss, time cost, metric, etc.
-        self.eval_output_info = {}
-        self.eval_time_info = {
-            "batch_cost": misc.AverageMeter("batch_cost", ".5f", postfix="s"),
-            "reader_cost": misc.AverageMeter("reader_cost", ".5f", postfix="s"),
-        }
-
-        # fix seed for reproducibility
-        self.seed = seed
-
-        # set VisualDL tool
-        self.vdl_writer = vdl_writer
-
-        # set running device
-        self.device = paddle.set_device(device)
-        # set equations for physics-driven or data-physics hybrid driven task, such as PINN
-        self.equation = equation
-        # set geometry for generating data
-        self.geom = {} if geom is None else geom
-
-        # set validator
-        self.validator = validator
-
-        # set visualizer
-        self.visualizer = visualizer
-
-        # set automatic mixed precision(AMP) configuration
-        self.use_amp = use_amp
-        self.amp_level = amp_level
-        self.scaler = amp.GradScaler(True) if self.use_amp else None
-
-        # load pretrained model, usually used for transfer learning
-        if pretrained_model_path is not None:
-            save_load.load_pretrain(self.model, pretrained_model_path, self.equation)
-
-        # initialize an dict for tracking best metric during training
-        self.best_metric = {
-            "metric": float("inf"),
-            "epoch": 0,
-        }
-        # load model checkpoint, usually used for resume training
-        if checkpoint_path is not None:
-            loaded_metric = save_load.load_checkpoint(
-                checkpoint_path, self.model, self.optimizer, self.scaler, self.equation
-            )
-            if isinstance(loaded_metric, dict):
-                self.best_metric.update(loaded_metric)
-
-        # choosing an appropriate training function for different optimizers
-        if not isinstance(self.optimizer, incubate.optimizer.LBFGS):
-            self.train_epoch_func = ppsci.solver.train.train_epoch_func
-        else:
-            self.train_epoch_func = ppsci.solver.train.train_LBFGS_epoch_func
-
-        # decorate model(s) and optimizer(s) for AMP
-        if self.use_amp:
-            self.model = amp.decorate(self.model, self.optimizer, self.amp_level)
-
-        # wrap model and optimizer to parallel object
-        self.rank = dist.get_rank()
-        self.world_size = dist.get_world_size()
-        if self.world_size > 1:
-            # TODO(sensen): support different kind of DistributedStrategy
-            fleet.init(is_collective=True)
-            self.model = fleet.distributed_model(self.model)
-            if self.optimizer is not None:
-                self.optimizer = fleet.distributed_optimizer(self.optimizer)
-
-        self.global_step = 0
-
-        # log paddlepaddle's version
-        paddle_version = (
-            paddle.__version__
-            if version.Version(paddle.__version__) != version.Version("0.0.0")
-            else f"develop({paddle.version.commit[:7]})"
-        )
-        logger.info(f"Using paddlepaddle {paddle_version} on device {self.device}")
-
-    @staticmethod
-    def from_config(cfg: Dict[str, Any]) -> Solver:
-        """Initialize solver from given config.
-
-        Args:
-            cfg (Dict[str, Any]): Dict config, e.g. AttrDict parsed from yaml.
-
-        Returns:
-            Solver: Initialized solver object.
-        """
-        config.print_config(cfg)
-        # TODO(sensen): sanity check for config
-        output_dir = cfg["Global"]["output_dir"]
-        epochs = cfg["Global"]["epochs"]
-        iters_per_epoch = cfg["Global"]["iters_per_epoch"]
-        save_freq = cfg["Global"]["save_freq"]
-        eval_during_train = cfg["Global"]["eval_during_train"]
-        eval_freq = cfg["Global"]["eval_freq"]
-
-        seed = cfg["Global"].get("seed", 42)
-        rank = dist.get_rank()
-        misc.set_random_seed(seed + rank)
-
-        model = ppsci.arch.build_model(cfg["Arch"])
-        geom = ppsci.geometry.build_geometry(cfg.get("Geometry", None))
-        equation = ppsci.equation.build_equation(cfg.get("Equation", None))
-        constraint = ppsci.constraint.build_constraint(
-            cfg["Global"].get("Constraint", None),
-            equation,
-            geom,
-        )
-        optimizer, lr_scheduler = ppsci.optimizer.build_optimizer(
-            cfg["Global"]["Optimizer"],
-            model + ([eq for eq in equation.values()] if equation is not None else []),
-            epochs,
-            iters_per_epoch,
-        )
-
-        vdl_writer = None
-        if cfg["Global"].get("vdl_writer", False):
-            vdl_writer_path = os.path.join(output_dir, "vdl")
-            os.makedirs(vdl_writer_path, exist_ok=True)
-            vdl_writer = vdl.LogWriter(vdl_writer_path)
-
-        log_freq = cfg["Global"].get("log_freq", 10)
-        device = cfg["Global"].get("device", "gpu")
-        validator = ppsci.validate.build_validator(
-            cfg.get("Validator", None), equation, geom
-        )
-        visualizer = ppsci.visualize.build_visualizer(cfg.get("Visualizer", None))
-        use_amp = "AMP" in cfg
-        amp_level = cfg["AMP"].pop("level", "O1").upper() if use_amp else "O0"
-
-        start_eval_epoch = cfg["Global"].get("start_eval_epoch", 1)
-        update_freq = cfg["Global"].get("update_freq", 1)
-        pretrained_model_path = cfg["Global"].get("pretrained_model_path", None)
-        checkpoint_path = cfg["Global"].get("checkpoint_path", None)
-
-        return Solver(
-            model,
-            constraint,
-            output_dir,
-            optimizer,
-            lr_scheduler,
-            epochs,
-            iters_per_epoch,
-            update_freq,
-            save_freq,
-            log_freq,
-            eval_during_train,
-            start_eval_epoch,
-            eval_freq,
-            seed,
-            vdl_writer,
-            device,
-            equation,
-            geom,
-            validator,
-            visualizer,
-            use_amp,
-            amp_level,
-            pretrained_model_path,
-            checkpoint_path,
-        )
-
-    def train(self):
-        """Training"""
-        self.global_step = self.best_metric["epoch"] * self.iters_per_epoch + 1
-
-        for epoch_id in range(self.best_metric["epoch"] + 1, self.epochs + 1):
-            self.train_epoch_func(self, epoch_id, self.log_freq)
-
-            # log training summation at end of a epoch
-            metric_msg = ", ".join(
-                [self.train_output_info[key].avg_info for key in self.train_output_info]
-            )
-            logger.info(f"[Train][Epoch {epoch_id}/{self.epochs}][Avg] {metric_msg}")
-            self.train_output_info.clear()
-
-            cur_metric = float("inf")
-            # evaluate during training
-            if (
-                self.eval_during_train
-                and epoch_id % self.eval_freq == 0
-                and epoch_id >= self.start_eval_epoch
-            ):
-                cur_metric = self.eval(epoch_id)
-                if cur_metric < self.best_metric["metric"]:
-                    self.best_metric["metric"] = cur_metric
-                    self.best_metric["epoch"] = epoch_id
-                    save_load.save_checkpoint(
-                        self.model,
-                        self.optimizer,
-                        self.scaler,
-                        self.best_metric,
-                        self.output_dir,
-                        "best_model",
-                        self.equation,
-                    )
-                logger.info(
-                    f"[Eval][Epoch {epoch_id}]"
-                    f"[best metric: {self.best_metric['metric']}]"
-                )
-                logger.scaler("eval_metric", cur_metric, epoch_id, self.vdl_writer)
-
-                if self.visualizer is not None:
-                    self.visualize(epoch_id)
-
-            # update learning rate by epoch
-            if self.lr_scheduler is not None and self.lr_scheduler.by_epoch:
-                self.lr_scheduler.step()
-
-            # save epoch model every save_freq epochs
-            if self.save_freq > 0 and epoch_id % self.save_freq == 0:
-                save_load.save_checkpoint(
-                    self.model,
-                    self.optimizer,
-                    self.scaler,
-                    {"metric": cur_metric, "epoch": epoch_id},
-                    self.output_dir,
-                    f"epoch_{epoch_id}",
-                    self.equation,
-                )
-
-            # always save the latest model for convenient resume training
-            save_load.save_checkpoint(
-                self.model,
-                self.optimizer,
-                self.scaler,
-                {"metric": cur_metric, "epoch": epoch_id},
-                self.output_dir,
-                "latest",
-                self.equation,
-            )
-
-        # close VisualDL
-        if self.vdl_writer is not None:
-            self.vdl_writer.close()
-
-    def eval(self, epoch_id=0):
-        """Evaluation"""
-        self.model.eval()
-
-        # set eval func
-        self.eval_func = ppsci.solver.eval.eval_func
-
-        result = self.eval_func(self, epoch_id, self.log_freq)
-        metric_msg = ", ".join(
-            [self.eval_output_info[key].avg_info for key in self.eval_output_info]
-        )
-        logger.info(f"[Eval][Epoch {epoch_id}][Avg] {metric_msg}")
-        self.eval_output_info.clear()
-
-        self.model.train()
-        return result
-
-    def visualize(self, epoch_id=0):
-        """Visualization"""
-        self.model.eval()
-
-        # init train func
-        self.visu_func = ppsci.solver.visu.visualize_func
-
-        self.visu_func(self, epoch_id)
-        logger.info(f"[Visualize][Epoch {epoch_id}] Finished visualization.")
-
-        self.model.train()
-
-    def predict(self, input_dict):
-        """Prediction"""
-        pred_dict = self.model(input_dict)
-        return pred_dict
-
-    def export(self):
-        """Export to inference model"""
-        pretrained_path = self.cfg["Global"]["pretrained_model"]
-        if pretrained_path is not None:
-            save_load.load_pretrain(self.model, pretrained_path, self.equation)
-
-        self.model.eval()
-
-        input_spec = copy.deepcopy(self.cfg["Export"]["input_shape"])
-        config.replace_shape_with_inputspec_(input_spec)
-        static_model = paddle.jit.to_static(self.model, input_spec=input_spec)
-
-        export_dir = self.cfg["Global"]["save_inference_dir"]
-        save_path = os.path.join(export_dir, "inference")
-        paddle.jit.save(static_model, save_path)
-        logger.info(f"The inference model has been exported to {export_dir}.")
+# Copyright (c) 2023 PaddlePaddle Authors. All Rights Reserved.
+
+# Licensed under the Apache License, Version 2.0 (the "License");
+# you may not use this file except in compliance with the License.
+# You may obtain a copy of the License at
+
+#     http://www.apache.org/licenses/LICENSE-2.0
+
+# Unless required by applicable law or agreed to in writing, software
+# distributed under the License is distributed on an "AS IS" BASIS,
+# WITHOUT WARRANTIES OR CONDITIONS OF ANY KIND, either express or implied.
+# See the License for the specific language governing permissions and
+# limitations under the License.
+
+from __future__ import annotations
+
+import copy
+import os
+from typing import Any
+from typing import Dict
+from typing import Optional
+
+import paddle
+import paddle.amp as amp
+import paddle.distributed as dist
+import paddle.incubate as incubate
+import paddle.nn as nn
+import paddle.optimizer as optimizer
+import visualdl as vdl
+from packaging import version
+from paddle.distributed import fleet
+from typing_extensions import Literal
+
+import ppsci
+from ppsci.utils import config
+from ppsci.utils import logger
+from ppsci.utils import misc
+from ppsci.utils import save_load
+
+
+class Solver(object):
+    """Class for solver.
+
+    Args:
+        model (nn.Layer): Model.
+        constraint (Optional[Dict[str, ppsci.constraint.Constraint]]): Constraint(s) applied on model. Defaults to None.
+        output_dir (str, optional): Output directory. Defaults to "./output/".
+        optimizer (Optional[optimizer.Optimizer]): Optimizer object. Defaults to None.
+        lr_scheduler (Optional[optimizer.lr.LRScheduler]): Learning rate scheduler. Defaults to None.
+        epochs (int, optional): Training epoch(s). Defaults to 5.
+        iters_per_epoch (int, optional): Number of iterations within an epoch. Defaults to 20.
+        update_freq (int, optional): Update frequency of parameters. Defaults to 1.
+        save_freq (int, optional): Saving frequency for checkpoint. Defaults to 0.
+        log_freq (int, optional): Logging frequency. Defaults to 10.
+        eval_during_train (bool, optional): Whether evaluate model during training. Defaults to False.
+        start_eval_epoch (int, optional): Epoch number evaluation applied begin after. Defaults to 1.
+        eval_freq (int, optional): Evaluation frequency. Defaults to 1.
+        seed (int, optional): Random seed. Defaults to 42.
+        vdl_writer (Optional[vdl.LogWriter]): VisualDL writer object. Defaults to None.
+        device (Literal["cpu", "gpu", "xpu"], optional): _description_. Defaults to "gpu".
+        equation (Optional[Dict[str, ppsci.equation.PDE]]): Equation dict. Defaults to None.
+        geom (Optional[Dict[str, ppsci.geometry.Geometry]]): Geometry dict. Defaults to None.
+        validator (Optional[Dict[str, ppsci.validate.Validator]]): Validator dict. Defaults to None.
+        visualizer (Optional[Dict[str, ppsci.visualize.Visualizer]]): Visualizer dict. Defaults to None.
+        use_amp (bool, optional): Whether use AMP. Defaults to False.
+        amp_level (Literal["O1", "O2", "O0"], optional): AMP level. Defaults to "O0".
+        pretrained_model_path (Optional[str]): Pretrained model path. Defaults to None.
+        checkpoint_path (Optional[str]): Checkpoint path. Defaults to None.
+    """
+
+    def __init__(
+        self,
+        model: nn.Layer,
+        constraint: Optional[Dict[str, ppsci.constraint.Constraint]] = None,
+        output_dir: str = "./output/",
+        optimizer: Optional[optimizer.Optimizer] = None,
+        lr_scheduler: Optional[optimizer.lr.LRScheduler] = None,
+        epochs: int = 5,
+        iters_per_epoch: int = 20,
+        update_freq: int = 1,
+        save_freq: int = 0,
+        log_freq: int = 10,
+        eval_during_train: bool = False,
+        start_eval_epoch: int = 1,
+        eval_freq: int = 1,
+        seed: int = 42,
+        vdl_writer: Optional[vdl.LogWriter] = None,
+        device: Literal["cpu", "gpu", "xpu"] = "gpu",
+        equation: Optional[Dict[str, ppsci.equation.PDE]] = None,
+        geom: Optional[Dict[str, ppsci.geometry.Geometry]] = None,
+        validator: Optional[Dict[str, ppsci.validate.Validator]] = None,
+        visualizer: Optional[Dict[str, ppsci.visualize.Visualizer]] = None,
+        use_amp: bool = False,
+        amp_level: Literal["O1", "O2", "O0"] = "O0",
+        pretrained_model_path: Optional[str] = None,
+        checkpoint_path: Optional[str] = None,
+    ):
+        # set model
+        self.model = model
+        # set constraint
+        self.constraint = constraint
+        # set output directory
+        self.output_dir = output_dir
+
+        # set optimizer
+        self.optimizer = optimizer
+        # set learning rate scheduler
+        self.lr_scheduler = lr_scheduler
+
+        # set training hyper-parameter
+        self.epochs = epochs
+        self.iters_per_epoch = iters_per_epoch
+        # set update_freq for gradient accumulation
+        self.update_freq = update_freq
+        # set checkpoint saving frequency
+        self.save_freq = save_freq
+        # set logging frequency
+        self.log_freq = log_freq
+
+        # set evaluation hyper-parameter
+        self.eval_during_train = eval_during_train
+        self.start_eval_epoch = start_eval_epoch
+        self.eval_freq = eval_freq
+
+        # initialize traning log recorder for loss, time cost, metric, etc.
+        self.train_output_info = {}
+        self.train_time_info = {
+            "batch_cost": misc.AverageMeter("batch_cost", ".5f", postfix="s"),
+            "reader_cost": misc.AverageMeter("reader_cost", ".5f", postfix="s"),
+        }
+
+        # initialize evaluation log recorder for loss, time cost, metric, etc.
+        self.eval_output_info = {}
+        self.eval_time_info = {
+            "batch_cost": misc.AverageMeter("batch_cost", ".5f", postfix="s"),
+            "reader_cost": misc.AverageMeter("reader_cost", ".5f", postfix="s"),
+        }
+
+        # fix seed for reproducibility
+        self.seed = seed
+
+        # set VisualDL tool
+        self.vdl_writer = vdl_writer
+
+        # set running device
+        self.device = paddle.set_device(device)
+        # set equations for physics-driven or data-physics hybrid driven task, such as PINN
+        self.equation = equation
+        # set geometry for generating data
+        self.geom = {} if geom is None else geom
+
+        # set validator
+        self.validator = validator
+
+        # set visualizer
+        self.visualizer = visualizer
+
+        # set automatic mixed precision(AMP) configuration
+        self.use_amp = use_amp
+        self.amp_level = amp_level
+        self.scaler = amp.GradScaler(True) if self.use_amp else None
+
+        # load pretrained model, usually used for transfer learning
+        if pretrained_model_path is not None:
+            save_load.load_pretrain(self.model, pretrained_model_path, self.equation)
+
+        # initialize an dict for tracking best metric during training
+        self.best_metric = {
+            "metric": float("inf"),
+            "epoch": 0,
+        }
+        # load model checkpoint, usually used for resume training
+        if checkpoint_path is not None:
+            loaded_metric = save_load.load_checkpoint(
+                checkpoint_path, self.model, self.optimizer, self.scaler, self.equation
+            )
+            if isinstance(loaded_metric, dict):
+                self.best_metric.update(loaded_metric)
+
+        # choosing an appropriate training function for different optimizers
+        if not isinstance(self.optimizer, incubate.optimizer.LBFGS):
+            self.train_epoch_func = ppsci.solver.train.train_epoch_func
+        else:
+            self.train_epoch_func = ppsci.solver.train.train_LBFGS_epoch_func
+
+        # decorate model(s) and optimizer(s) for AMP
+        if self.use_amp:
+            self.model = amp.decorate(self.model, self.optimizer, self.amp_level)
+
+        # wrap model and optimizer to parallel object
+        self.rank = dist.get_rank()
+        self.world_size = dist.get_world_size()
+        if self.world_size > 1:
+            # TODO(sensen): support different kind of DistributedStrategy
+            fleet.init(is_collective=True)
+            self.model = fleet.distributed_model(self.model)
+            if self.optimizer is not None:
+                self.optimizer = fleet.distributed_optimizer(self.optimizer)
+
+        self.global_step = 0
+
+        # log paddlepaddle's version
+        paddle_version = (
+            paddle.__version__
+            if version.Version(paddle.__version__) != version.Version("0.0.0")
+            else f"develop({paddle.version.commit[:7]})"
+        )
+        logger.info(f"Using paddlepaddle {paddle_version} on device {self.device}")
+
+    @staticmethod
+    def from_config(cfg: Dict[str, Any]) -> Solver:
+        """Initialize solver from given config.
+
+        Args:
+            cfg (Dict[str, Any]): Dict config, e.g. AttrDict parsed from yaml.
+
+        Returns:
+            Solver: Initialized solver object.
+        """
+        config.print_config(cfg)
+        # TODO(sensen): sanity check for config
+        output_dir = cfg["Global"]["output_dir"]
+        epochs = cfg["Global"]["epochs"]
+        iters_per_epoch = cfg["Global"]["iters_per_epoch"]
+        save_freq = cfg["Global"]["save_freq"]
+        eval_during_train = cfg["Global"]["eval_during_train"]
+        eval_freq = cfg["Global"]["eval_freq"]
+
+        seed = cfg["Global"].get("seed", 42)
+        rank = dist.get_rank()
+        misc.set_random_seed(seed + rank)
+
+        model = ppsci.arch.build_model(cfg["Arch"])
+        geom = ppsci.geometry.build_geometry(cfg.get("Geometry", None))
+        equation = ppsci.equation.build_equation(cfg.get("Equation", None))
+        constraint = ppsci.constraint.build_constraint(
+            cfg["Global"].get("Constraint", None),
+            equation,
+            geom,
+        )
+        optimizer, lr_scheduler = ppsci.optimizer.build_optimizer(
+            cfg["Global"]["Optimizer"],
+            model + ([eq for eq in equation.values()] if equation is not None else []),
+            epochs,
+            iters_per_epoch,
+        )
+
+        vdl_writer = None
+        if cfg["Global"].get("vdl_writer", False):
+            vdl_writer_path = os.path.join(output_dir, "vdl")
+            os.makedirs(vdl_writer_path, exist_ok=True)
+            vdl_writer = vdl.LogWriter(vdl_writer_path)
+
+        log_freq = cfg["Global"].get("log_freq", 10)
+        device = cfg["Global"].get("device", "gpu")
+        validator = ppsci.validate.build_validator(
+            cfg.get("Validator", None), equation, geom
+        )
+        visualizer = ppsci.visualize.build_visualizer(cfg.get("Visualizer", None))
+        use_amp = "AMP" in cfg
+        amp_level = cfg["AMP"].pop("level", "O1").upper() if use_amp else "O0"
+
+        start_eval_epoch = cfg["Global"].get("start_eval_epoch", 1)
+        update_freq = cfg["Global"].get("update_freq", 1)
+        pretrained_model_path = cfg["Global"].get("pretrained_model_path", None)
+        checkpoint_path = cfg["Global"].get("checkpoint_path", None)
+
+        return Solver(
+            model,
+            constraint,
+            output_dir,
+            optimizer,
+            lr_scheduler,
+            epochs,
+            iters_per_epoch,
+            update_freq,
+            save_freq,
+            log_freq,
+            eval_during_train,
+            start_eval_epoch,
+            eval_freq,
+            seed,
+            vdl_writer,
+            device,
+            equation,
+            geom,
+            validator,
+            visualizer,
+            use_amp,
+            amp_level,
+            pretrained_model_path,
+            checkpoint_path,
+        )
+
+    def train(self):
+        """Training"""
+        self.global_step = self.best_metric["epoch"] * self.iters_per_epoch + 1
+
+        for epoch_id in range(self.best_metric["epoch"] + 1, self.epochs + 1):
+            self.train_epoch_func(self, epoch_id, self.log_freq)
+
+            # log training summation at end of a epoch
+            metric_msg = ", ".join(
+                [self.train_output_info[key].avg_info for key in self.train_output_info]
+            )
+            logger.info(f"[Train][Epoch {epoch_id}/{self.epochs}][Avg] {metric_msg}")
+            self.train_output_info.clear()
+
+            cur_metric = float("inf")
+            # evaluate during training
+            if (
+                self.eval_during_train
+                and epoch_id % self.eval_freq == 0
+                and epoch_id >= self.start_eval_epoch
+            ):
+                cur_metric = self.eval(epoch_id)
+                if cur_metric < self.best_metric["metric"]:
+                    self.best_metric["metric"] = cur_metric
+                    self.best_metric["epoch"] = epoch_id
+                    save_load.save_checkpoint(
+                        self.model,
+                        self.optimizer,
+                        self.scaler,
+                        self.best_metric,
+                        self.output_dir,
+                        "best_model",
+                        self.equation,
+                    )
+                logger.info(
+                    f"[Eval][Epoch {epoch_id}]"
+                    f"[best metric: {self.best_metric['metric']}]"
+                )
+                logger.scaler("eval_metric", cur_metric, epoch_id, self.vdl_writer)
+
+                if self.visualizer is not None:
+                    self.visualize(epoch_id)
+
+            # update learning rate by epoch
+            if self.lr_scheduler is not None and self.lr_scheduler.by_epoch:
+                self.lr_scheduler.step()
+
+            # save epoch model every save_freq epochs
+            if self.save_freq > 0 and epoch_id % self.save_freq == 0:
+                save_load.save_checkpoint(
+                    self.model,
+                    self.optimizer,
+                    self.scaler,
+                    {"metric": cur_metric, "epoch": epoch_id},
+                    self.output_dir,
+                    f"epoch_{epoch_id}",
+                    self.equation,
+                )
+
+            # always save the latest model for convenient resume training
+            save_load.save_checkpoint(
+                self.model,
+                self.optimizer,
+                self.scaler,
+                {"metric": cur_metric, "epoch": epoch_id},
+                self.output_dir,
+                "latest",
+                self.equation,
+            )
+
+        # close VisualDL
+        if self.vdl_writer is not None:
+            self.vdl_writer.close()
+
+    def eval(self, epoch_id=0):
+        """Evaluation"""
+        self.model.eval()
+
+        # set eval func
+        self.eval_func = ppsci.solver.eval.eval_func
+
+        result = self.eval_func(self, epoch_id, self.log_freq)
+        metric_msg = ", ".join(
+            [self.eval_output_info[key].avg_info for key in self.eval_output_info]
+        )
+        logger.info(f"[Eval][Epoch {epoch_id}][Avg] {metric_msg}")
+        self.eval_output_info.clear()
+
+        self.model.train()
+        return result
+
+    def visualize(self, epoch_id=0):
+        """Visualization"""
+        self.model.eval()
+
+        # init train func
+        self.visu_func = ppsci.solver.visu.visualize_func
+
+        self.visu_func(self, epoch_id)
+        logger.info(f"[Visualize][Epoch {epoch_id}] Finished visualization.")
+
+        self.model.train()
+
+    def predict(self, input_dict):
+        """Prediction"""
+        pred_dict = self.model(input_dict)
+        return pred_dict
+
+    def export(self):
+        """Export to inference model"""
+        pretrained_path = self.cfg["Global"]["pretrained_model"]
+        if pretrained_path is not None:
+            save_load.load_pretrain(self.model, pretrained_path, self.equation)
+
+        self.model.eval()
+
+        input_spec = copy.deepcopy(self.cfg["Export"]["input_shape"])
+        config.replace_shape_with_inputspec_(input_spec)
+        static_model = paddle.jit.to_static(self.model, input_spec=input_spec)
+
+        export_dir = self.cfg["Global"]["save_inference_dir"]
+        save_path = os.path.join(export_dir, "inference")
+        paddle.jit.save(static_model, save_path)
+        logger.info(f"The inference model has been exported to {export_dir}.")