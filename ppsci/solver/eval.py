# Copyright (c) 2023 PaddlePaddle Authors. All Rights Reserved.

# Licensed under the Apache License, Version 2.0 (the "License");
# you may not use this file except in compliance with the License.
# You may obtain a copy of the License at

#     http://www.apache.org/licenses/LICENSE-2.0

# Unless required by applicable law or agreed to in writing, software
# distributed under the License is distributed on an "AS IS" BASIS,
# WITHOUT WARRANTIES OR CONDITIONS OF ANY KIND, either express or implied.
# See the License for the specific language governing permissions and
# limitations under the License.

import time

import paddle
from paddle import io

from ppsci.solver import printer
from ppsci.utils import misc
from ppsci.utils import profiler


def _eval_by_dataset(solver, epoch_id: int, log_freq: int) -> float:
    """Evaluate with computing metric on total samples.

    Args:
        solver (solver.Solver): Main Solver.
        epoch_id (int): Epoch id.
        log_freq (int): Log evaluation information every `log_freq` steps.

    Returns:
        float: Target metric computed during evaluation.
    """
    target_metric: float = None
    for _, _validator in solver.validator.items():
        all_input = misc.Prettydefaultdict(list)
        all_output = misc.Prettydefaultdict(list)
        all_label = misc.Prettydefaultdict(list)
        if isinstance(_validator.data_loader, io.DataLoader):
            num_samples = len(_validator.data_loader.dataset)
        else:
            num_samples = _validator.data_loader.num_samples

        loss_dict = misc.Prettydefaultdict(float)
        reader_tic = time.perf_counter()
        batch_tic = time.perf_counter()
        for iter_id, batch in enumerate(_validator.data_loader, start=1):
            input_dict, label_dict, weight_dict = batch
            # profile code
            # profiler.add_profiler_step(solver.cfg["profiler_options"])
            if iter_id == 5:
                # 5 step for warmup
                for key in solver.eval_time_info:
                    solver.eval_time_info[key].reset()
            reader_cost = time.perf_counter() - reader_tic

            for v in input_dict.values():
                v.stop_gradient = False

            # forward
<<<<<<< HEAD
            with solver.autocast_context_manager(
                solver.use_amp, solver.amp_level
            ), solver.no_grad_context_manager(solver.eval_with_no_grad):
                output_dict = evaluator(input_dict)
                validator_loss = _validator.loss(output_dict, label_dict, weight_dict)
=======
            with solver.autocast_context_manager(), solver.no_grad_context_manager():
                output_dict, validator_loss = solver.forward_helper.eval_forward(
                    _validator.output_expr,
                    input_dict,
                    solver.model,
                    _validator,
                    label_dict,
                    weight_dict,
                )
>>>>>>> a3438c94

            loss_dict[f"loss({_validator.name})"] = float(validator_loss)

            # collect batch data
            for key, input in input_dict.items():
                all_input[key].append(
                    input.detach()
                    if solver.world_size == 1
                    else misc.all_gather(input.detach())
                )
            for key, output in output_dict.items():
                all_output[key].append(
                    output.detach()
                    if solver.world_size == 1
                    else misc.all_gather(output.detach())
                )
            for key, label in label_dict.items():
                all_label[key].append(
                    label.detach()
                    if solver.world_size == 1
                    else misc.all_gather(label.detach())
                )

            batch_cost = time.perf_counter() - batch_tic
            solver.eval_time_info["reader_cost"].update(reader_cost)
            solver.eval_time_info["batch_cost"].update(batch_cost)
            batch_size = next(iter(input_dict.values())).shape[0]
            printer.update_eval_loss(solver, loss_dict, batch_size)
            if iter_id == 1 or iter_id % log_freq == 0:
                printer.log_eval_info(
                    solver,
                    batch_size,
                    epoch_id,
                    len(_validator.data_loader),
                    iter_id,
                )

            reader_tic = time.perf_counter()
            batch_tic = time.perf_counter()

        # concate all data and discard padded sample(s)
        for key in all_input:
            all_input[key] = paddle.concat(all_input[key])
            if len(all_input[key]) > num_samples:
                all_input[key] = all_input[key][:num_samples]
        for key in all_output:
            all_output[key] = paddle.concat(all_output[key])
            if len(all_output[key]) > num_samples:
                all_output[key] = all_output[key][:num_samples]
        for key in all_label:
            all_label[key] = paddle.concat(all_label[key])
            if len(all_label[key]) > num_samples:
                all_label[key] = all_label[key][:num_samples]

        metric = misc.PrettyOrderedDict()
        for metric_name, metric_func in _validator.metric.items():
            metric_dict = metric_func(all_output, all_label)
            metric[metric_name] = metric_dict
            for var_name, metric_value in metric_dict.items():
                metric_str = f"{metric_name}.{var_name}({_validator.name})"
                if metric_str not in solver.eval_output_info:
                    solver.eval_output_info[metric_str] = misc.AverageMeter(
                        metric_str, ".5f"
                    )
                solver.eval_output_info[metric_str].update(
                    float(metric_value), num_samples
                )

        # use the first metric for return value
        if target_metric is None:
            tmp = metric
            while isinstance(tmp, dict):
                tmp = next(iter(tmp.values()))
            target_metric = float(tmp)

    return target_metric


def _eval_by_batch(solver, epoch_id: int, log_freq: int) -> float:
    """Evaluate with computing metric by batch, which is memory-efficient.

    Args:
        solver (solver.Solver): Main Solver.
        epoch_id (int): Epoch id.
        log_freq (int): Log evaluation information every `log_freq` steps.

    Returns:
        float: Target metric computed during evaluation.
    """
    target_metric: float = None
    for _, _validator in solver.validator.items():
        if isinstance(_validator.data_loader, io.DataLoader):
            num_samples = len(_validator.data_loader.dataset)
        else:
            num_samples = _validator.data_loader.num_samples

        loss_dict = misc.Prettydefaultdict(float)
        metric = misc.PrettyOrderedDict()
        reader_tic = time.perf_counter()
        batch_tic = time.perf_counter()
        for iter_id, batch in enumerate(_validator.data_loader, start=1):
            input_dict, label_dict, weight_dict = batch
            # profile code
            # profiler.add_profiler_step(solver.cfg["profiler_options"])
            if iter_id == 5:
                # 5 step for warmup
                for key in solver.eval_time_info:
                    solver.eval_time_info[key].reset()
            reader_cost = time.perf_counter() - reader_tic
            batch_size = next(iter(input_dict.values())).shape[0]

            for v in input_dict.values():
                v.stop_gradient = False
            # forward
<<<<<<< HEAD
            with solver.autocast_context_manager(
                solver.use_amp, solver.amp_level
            ), solver.no_grad_context_manager(solver.eval_with_no_grad):
                output_dict = evaluator(input_dict)
                validator_loss = _validator.loss(output_dict, label_dict, weight_dict)
=======
            with solver.autocast_context_manager(), solver.no_grad_context_manager():
                output_dict, validator_loss = solver.forward_helper.eval_forward(
                    _validator.output_expr,
                    input_dict,
                    solver.model,
                    _validator,
                    label_dict,
                    weight_dict,
                )
>>>>>>> a3438c94

            loss_dict[f"loss({_validator.name})"] = float(validator_loss)

            # collect batch metric
            for metric_name, metric_func in _validator.metric.items():
                metric_dict = metric_func(output_dict, label_dict)
                if metric_name not in metric:
                    metric[metric_name] = misc.Prettydefaultdict(list)
                for var_name, metric_value in metric_dict.items():
                    metric[metric_name][var_name].append(
                        metric_value
                        if solver.world_size == 1
                        else misc.all_gather(metric_value)
                    )

            batch_cost = time.perf_counter() - batch_tic
            solver.eval_time_info["reader_cost"].update(reader_cost)
            solver.eval_time_info["batch_cost"].update(batch_cost)
            printer.update_eval_loss(solver, loss_dict, batch_size)
            if iter_id == 1 or iter_id % log_freq == 0:
                printer.log_eval_info(
                    solver,
                    batch_size,
                    epoch_id,
                    len(_validator.data_loader),
                    iter_id,
                )

            reader_tic = time.perf_counter()
            batch_tic = time.perf_counter()

        # concate all metric and discard metric of padded sample(s)
        for metric_name, metric_dict in metric.items():
            for var_name, metric_value in metric_dict.items():
                metric_value = paddle.concat(metric_value)[:num_samples]
                metric_value = float(metric_value.mean())
                metric[metric_name][var_name] = metric_value
                metric_str = f"{metric_name}.{var_name}({_validator.name})"
                if metric_str not in solver.eval_output_info:
                    solver.eval_output_info[metric_str] = misc.AverageMeter(
                        metric_str, ".5f"
                    )
                solver.eval_output_info[metric_str].update(metric_value, num_samples)

        # use the first metric for return value
        if target_metric is None:
            tmp = metric
            while isinstance(tmp, dict):
                tmp = next(iter(tmp.values()))
            target_metric = tmp

    return target_metric


def eval_func(solver, epoch_id: int, log_freq: int) -> float:
    """Evaluation function.

    Args:
        solver (solver.Solver): Main Solver.
        epoch_id (int): Epoch id.
        log_freq (int): Log evaluation information every `log_freq` steps.

    Returns:
        float: Target metric computed during evaluation.
    """
    if solver.compute_metric_by_batch:
        return _eval_by_batch(solver, epoch_id, log_freq)
    return _eval_by_dataset(solver, epoch_id, log_freq)<|MERGE_RESOLUTION|>--- conflicted
+++ resolved
@@ -55,19 +55,13 @@
                 for key in solver.eval_time_info:
                     solver.eval_time_info[key].reset()
             reader_cost = time.perf_counter() - reader_tic
-
             for v in input_dict.values():
                 v.stop_gradient = False
 
             # forward
-<<<<<<< HEAD
             with solver.autocast_context_manager(
                 solver.use_amp, solver.amp_level
             ), solver.no_grad_context_manager(solver.eval_with_no_grad):
-                output_dict = evaluator(input_dict)
-                validator_loss = _validator.loss(output_dict, label_dict, weight_dict)
-=======
-            with solver.autocast_context_manager(), solver.no_grad_context_manager():
                 output_dict, validator_loss = solver.forward_helper.eval_forward(
                     _validator.output_expr,
                     input_dict,
@@ -76,7 +70,6 @@
                     label_dict,
                     weight_dict,
                 )
->>>>>>> a3438c94
 
             loss_dict[f"loss({_validator.name})"] = float(validator_loss)
 
@@ -187,18 +180,13 @@
                     solver.eval_time_info[key].reset()
             reader_cost = time.perf_counter() - reader_tic
             batch_size = next(iter(input_dict.values())).shape[0]
-
             for v in input_dict.values():
                 v.stop_gradient = False
+
             # forward
-<<<<<<< HEAD
             with solver.autocast_context_manager(
                 solver.use_amp, solver.amp_level
             ), solver.no_grad_context_manager(solver.eval_with_no_grad):
-                output_dict = evaluator(input_dict)
-                validator_loss = _validator.loss(output_dict, label_dict, weight_dict)
-=======
-            with solver.autocast_context_manager(), solver.no_grad_context_manager():
                 output_dict, validator_loss = solver.forward_helper.eval_forward(
                     _validator.output_expr,
                     input_dict,
@@ -207,7 +195,6 @@
                     label_dict,
                     weight_dict,
                 )
->>>>>>> a3438c94
 
             loss_dict[f"loss({_validator.name})"] = float(validator_loss)
 
