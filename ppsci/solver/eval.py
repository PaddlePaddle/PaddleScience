--- conflicted
+++ resolved
@@ -112,13 +112,9 @@
                     weight_dict,
                 )
 
-<<<<<<< HEAD
-            loss_dict[f"{_validator.name}/loss"] = float(sum(validator_loss.values()))
-=======
             loss_dict[f"{_validator.name}/loss"] = float(
                 sum(list(validator_loss.values()))
             )
->>>>>>> bf17f68b
 
             for key, output in output_dict.items():
                 all_output[key].append(
