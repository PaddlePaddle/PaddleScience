--- conflicted
+++ resolved
@@ -57,14 +57,9 @@
             evaluator = expression.ExpressionSolver(
                 _constraint.input_keys, _constraint.output_keys, solver.model
             )
-<<<<<<< HEAD
-            for label_name, label_formula in _constraint.label_expr.items():
-                if label_name in label_dict:
-                    evaluator.add_target_expr(label_formula, label_name)
-=======
             for output_name, output_formula in _constraint.output_expr.items():
-                evaluator.add_target_expr(output_formula, output_name)
->>>>>>> c5ad91cb
+                if output_name in label_dict:
+                    evaluator.add_target_expr(output_formula, output_name)
 
             # forward for every constraint
             if solver.use_amp:
