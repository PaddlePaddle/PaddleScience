--- conflicted
+++ resolved
@@ -113,16 +113,7 @@
                 if solver.update_freq > 1:
                     total_loss = total_loss / solver.update_freq
 
-<<<<<<< HEAD
-                for i, _constraint in enumerate(solver.constraint.values()):
-                    # loss_dict[_constraint.name] = 0.0
-                    for name in _constraint.output_keys:
-                        loss_dict[name] = (
-                            float(constraint_losses[name]) / solver.update_freq
-                        )
-=======
                 loss_dict.update(losses_constraint)
->>>>>>> bf17f68b
                 loss_dict["loss"] = float(total_loss)
 
                 if solver.nvtx_flag:  # only for nsight analysis
