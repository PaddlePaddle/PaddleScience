--- conflicted
+++ resolved
@@ -58,10 +58,6 @@
             evaluator = expression.ExpressionSolver(
                 _visualizer.input_keys, _visualizer.output_keys, solver.model
             )
-<<<<<<< HEAD
-
-=======
->>>>>>> 2d565b16
             for output_key, output_expr in _visualizer.output_expr.items():
                 evaluator.add_target_expr(output_expr, output_key)
 
@@ -92,14 +88,11 @@
         for key in all_output:
             all_output[key] = paddle.concat(all_output[key])
 
-<<<<<<< HEAD
-        # denormalize
-        if _visualizer.transforms["denormalize"] is not None:
-            all_output = _visualizer.transforms["denormalize"](all_output)
-        _visualizer.quantitive_error(all_output, _visualizer.label)
+        # # denormalize
+        # if _visualizer.transforms["denormalize"] is not None:
+        #     all_output = _visualizer.transforms["denormalize"](all_output)
+        # _visualizer.quantitive_error(all_output, _visualizer.label)
 
-=======
->>>>>>> 2d565b16
         # save visualization
         if solver.rank == 0:
             visual_dir = osp.join(solver.output_dir, "visual", f"epoch_{epoch_id}")
