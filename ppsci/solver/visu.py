--- conflicted
+++ resolved
@@ -53,15 +53,10 @@
                 batch_input_dict[key].stop_gradient = False
 
             # forward
-<<<<<<< HEAD
-            with solver.autocast_context_manager():
+            with solver.no_grad_context_manager():
                 batch_output_dict = solver.expr_helper(
                     _visualizer.output_expr, batch_input_dict, solver.model
                 )
-=======
-            with solver.autocast_context_manager(), solver.no_grad_context_manager():
-                batch_output_dict = evaluator(batch_input_dict)
->>>>>>> d1033d5a
 
             # collect batch data
             for key, batch_input in batch_input_dict.items():
