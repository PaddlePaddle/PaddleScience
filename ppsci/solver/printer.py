# Copyright (c) 2023 PaddlePaddle Authors. All Rights Reserved.

# Licensed under the Apache License, Version 2.0 (the "License");
# you may not use this file except in compliance with the License.
# You may obtain a copy of the License at

#     http://www.apache.org/licenses/LICENSE-2.0

# Unless required by applicable law or agreed to in writing, software
# distributed under the License is distributed on an "AS IS" BASIS,
# WITHOUT WARRANTIES OR CONDITIONS OF ANY KIND, either express or implied.
# See the License for the specific language governing permissions and
# limitations under the License.

from __future__ import absolute_import
from __future__ import division
from __future__ import print_function

import datetime
from typing import TYPE_CHECKING
from typing import Dict

from paddle import device

from ppsci.utils import logger
from ppsci.utils import misc

if TYPE_CHECKING:
    from ppsci import solver


def update_train_loss(
    solver: "solver.Solver", loss_dict: Dict[str, float], batch_size: int
):
    for key in loss_dict:
        if key not in solver.train_output_info:
            solver.train_output_info[key] = misc.AverageMeter(key, "7.5f")
        solver.train_output_info[key].update(float(loss_dict[key]), batch_size)
        if key not in solver.train_loss_info:
            solver.train_loss_info[key] = misc.AverageMeter(key, ".5f")
        solver.train_loss_info[key].update(float(loss_dict[key]))


def update_eval_loss(
    solver: "solver.Solver", loss_dict: Dict[str, float], batch_size: int
):
    for key in loss_dict:
        if key not in solver.eval_output_info:
            solver.eval_output_info[key] = misc.AverageMeter(key, "7.5f")
        solver.eval_output_info[key].update(float(loss_dict[key]), batch_size)


def log_train_info(
    solver: "solver.Solver", batch_size: int, epoch_id: int, iter_id: int
):
    lr_msg = f"lr: {solver.optimizer.get_lr():.5f}"

    metric_msg = ", ".join(
        [
            f"{key}: {solver.train_output_info[key].avg:.5f}"
            for key in solver.train_output_info
        ]
    )

    time_msg = ", ".join(
        [solver.train_time_info[key].mean for key in solver.train_time_info]
    )

    ips_msg = f"ips: {batch_size / solver.train_time_info['batch_cost'].avg:.2f}"
    if solver.benchmark_flag:
        ips_msg += " samples/s"

    eta_sec = (
<<<<<<< HEAD
        (trainer.epochs - epoch_id + 1) * trainer.iters_per_epoch - iter_id
    ) * trainer.train_time_info["batch_cost"].avg
    eta_msg = f"eta: {str(datetime.timedelta(seconds=int(eta_sec))):s}"
=======
        (solver.epochs - epoch_id + 1) * solver.iters_per_epoch - iter_id
    ) * solver.train_time_info["batch_cost"].avg
    eta_msg = f"eta: {str(datetime.timedelta(seconds=int(eta_sec)))}"

    epoch_width = len(str(solver.epochs))
    iters_width = len(str(solver.iters_per_epoch))
>>>>>>> beae5849
    log_str = (
        f"[Train][Epoch {epoch_id:>{epoch_width}}/{solver.epochs}]"
        f"[Iter {iter_id:>{iters_width}}/{solver.iters_per_epoch}] {lr_msg}, "
        f"{metric_msg}, {time_msg}, {ips_msg}, {eta_msg}"
    )
    if solver.benchmark_flag:
        max_mem_reserved_msg = (
<<<<<<< HEAD
            f"max_mem_reserved: {device.cuda.max_memory_reserved() // (1024 ** 2)} MB"
        )
        max_mem_allocated_msg = (
            f"max_mem_allocated: {device.cuda.max_memory_allocated() // (1024 ** 2)} MB"
=======
            f"max_mem_reserved: {device.cuda.max_memory_reserved() // (1 << 20)} MB"
        )
        max_mem_allocated_msg = (
            f"max_mem_allocated: {device.cuda.max_memory_allocated() // (1 << 20)} MB"
>>>>>>> beae5849
        )
        log_str += f", {max_mem_reserved_msg}, {max_mem_allocated_msg}"
    logger.info(log_str)

    logger.scalar(
        {
            "train/lr": solver.optimizer.get_lr(),
            **{
                f"train/{key}": solver.train_output_info[key].avg
                for key in solver.train_output_info
            },
        },
        step=solver.global_step,
        vdl_writer=solver.vdl_writer,
        wandb_writer=solver.wandb_writer,
        tbd_writer=solver.tbd_writer,
    )


def log_eval_info(
    solver: "solver.Solver",
    batch_size: int,
    epoch_id: int,
    iters_per_epoch: int,
    iter_id: int,
):
    metric_msg = ", ".join(
        [
            f"{key}: {solver.eval_output_info[key].avg:.5f}"
            for key in solver.eval_output_info
        ]
    )

    time_msg = ", ".join(
        [solver.eval_time_info[key].mean for key in solver.eval_time_info]
    )

    ips_msg = f"ips: {batch_size / solver.eval_time_info['batch_cost'].avg:.2f}"

    eta_sec = (iters_per_epoch - iter_id) * solver.eval_time_info["batch_cost"].avg
    eta_msg = f"eta: {str(datetime.timedelta(seconds=int(eta_sec)))}"

    epoch_width = len(str(solver.epochs))
    iters_width = len(str(iters_per_epoch))
    logger.info(
        f"[Eval][Epoch {epoch_id:>{epoch_width}}/{solver.epochs}]"
        f"[Iter {iter_id:>{iters_width}}/{iters_per_epoch}] "
        f"{metric_msg}, {time_msg}, {ips_msg}, {eta_msg}"
    )

    # logger.scalar(
    #     {
    #         f"eval/{key}": solver.eval_output_info[key].avg
    #         for key in solver.eval_output_info
    #     },
    #     step=solver.global_step,
    #     vdl_writer=solver.vdl_writer,
    #     wandb_writer=solver.wandb_writer,
    #     tbd_writer=solver.tbd_writer,
    # )
<|MERGE_RESOLUTION|>--- conflicted
+++ resolved
@@ -1,163 +1,150 @@
-# Copyright (c) 2023 PaddlePaddle Authors. All Rights Reserved.
-
-# Licensed under the Apache License, Version 2.0 (the "License");
-# you may not use this file except in compliance with the License.
-# You may obtain a copy of the License at
-
-#     http://www.apache.org/licenses/LICENSE-2.0
-
-# Unless required by applicable law or agreed to in writing, software
-# distributed under the License is distributed on an "AS IS" BASIS,
-# WITHOUT WARRANTIES OR CONDITIONS OF ANY KIND, either express or implied.
-# See the License for the specific language governing permissions and
-# limitations under the License.
-
-from __future__ import absolute_import
-from __future__ import division
-from __future__ import print_function
-
-import datetime
-from typing import TYPE_CHECKING
-from typing import Dict
-
-from paddle import device
-
-from ppsci.utils import logger
-from ppsci.utils import misc
-
-if TYPE_CHECKING:
-    from ppsci import solver
-
-
-def update_train_loss(
-    solver: "solver.Solver", loss_dict: Dict[str, float], batch_size: int
-):
-    for key in loss_dict:
-        if key not in solver.train_output_info:
-            solver.train_output_info[key] = misc.AverageMeter(key, "7.5f")
-        solver.train_output_info[key].update(float(loss_dict[key]), batch_size)
-        if key not in solver.train_loss_info:
-            solver.train_loss_info[key] = misc.AverageMeter(key, ".5f")
-        solver.train_loss_info[key].update(float(loss_dict[key]))
-
-
-def update_eval_loss(
-    solver: "solver.Solver", loss_dict: Dict[str, float], batch_size: int
-):
-    for key in loss_dict:
-        if key not in solver.eval_output_info:
-            solver.eval_output_info[key] = misc.AverageMeter(key, "7.5f")
-        solver.eval_output_info[key].update(float(loss_dict[key]), batch_size)
-
-
-def log_train_info(
-    solver: "solver.Solver", batch_size: int, epoch_id: int, iter_id: int
-):
-    lr_msg = f"lr: {solver.optimizer.get_lr():.5f}"
-
-    metric_msg = ", ".join(
-        [
-            f"{key}: {solver.train_output_info[key].avg:.5f}"
-            for key in solver.train_output_info
-        ]
-    )
-
-    time_msg = ", ".join(
-        [solver.train_time_info[key].mean for key in solver.train_time_info]
-    )
-
-    ips_msg = f"ips: {batch_size / solver.train_time_info['batch_cost'].avg:.2f}"
-    if solver.benchmark_flag:
-        ips_msg += " samples/s"
-
-    eta_sec = (
-<<<<<<< HEAD
-        (trainer.epochs - epoch_id + 1) * trainer.iters_per_epoch - iter_id
-    ) * trainer.train_time_info["batch_cost"].avg
-    eta_msg = f"eta: {str(datetime.timedelta(seconds=int(eta_sec))):s}"
-=======
-        (solver.epochs - epoch_id + 1) * solver.iters_per_epoch - iter_id
-    ) * solver.train_time_info["batch_cost"].avg
-    eta_msg = f"eta: {str(datetime.timedelta(seconds=int(eta_sec)))}"
-
-    epoch_width = len(str(solver.epochs))
-    iters_width = len(str(solver.iters_per_epoch))
->>>>>>> beae5849
-    log_str = (
-        f"[Train][Epoch {epoch_id:>{epoch_width}}/{solver.epochs}]"
-        f"[Iter {iter_id:>{iters_width}}/{solver.iters_per_epoch}] {lr_msg}, "
-        f"{metric_msg}, {time_msg}, {ips_msg}, {eta_msg}"
-    )
-    if solver.benchmark_flag:
-        max_mem_reserved_msg = (
-<<<<<<< HEAD
-            f"max_mem_reserved: {device.cuda.max_memory_reserved() // (1024 ** 2)} MB"
-        )
-        max_mem_allocated_msg = (
-            f"max_mem_allocated: {device.cuda.max_memory_allocated() // (1024 ** 2)} MB"
-=======
-            f"max_mem_reserved: {device.cuda.max_memory_reserved() // (1 << 20)} MB"
-        )
-        max_mem_allocated_msg = (
-            f"max_mem_allocated: {device.cuda.max_memory_allocated() // (1 << 20)} MB"
->>>>>>> beae5849
-        )
-        log_str += f", {max_mem_reserved_msg}, {max_mem_allocated_msg}"
-    logger.info(log_str)
-
-    logger.scalar(
-        {
-            "train/lr": solver.optimizer.get_lr(),
-            **{
-                f"train/{key}": solver.train_output_info[key].avg
-                for key in solver.train_output_info
-            },
-        },
-        step=solver.global_step,
-        vdl_writer=solver.vdl_writer,
-        wandb_writer=solver.wandb_writer,
-        tbd_writer=solver.tbd_writer,
-    )
-
-
-def log_eval_info(
-    solver: "solver.Solver",
-    batch_size: int,
-    epoch_id: int,
-    iters_per_epoch: int,
-    iter_id: int,
-):
-    metric_msg = ", ".join(
-        [
-            f"{key}: {solver.eval_output_info[key].avg:.5f}"
-            for key in solver.eval_output_info
-        ]
-    )
-
-    time_msg = ", ".join(
-        [solver.eval_time_info[key].mean for key in solver.eval_time_info]
-    )
-
-    ips_msg = f"ips: {batch_size / solver.eval_time_info['batch_cost'].avg:.2f}"
-
-    eta_sec = (iters_per_epoch - iter_id) * solver.eval_time_info["batch_cost"].avg
-    eta_msg = f"eta: {str(datetime.timedelta(seconds=int(eta_sec)))}"
-
-    epoch_width = len(str(solver.epochs))
-    iters_width = len(str(iters_per_epoch))
-    logger.info(
-        f"[Eval][Epoch {epoch_id:>{epoch_width}}/{solver.epochs}]"
-        f"[Iter {iter_id:>{iters_width}}/{iters_per_epoch}] "
-        f"{metric_msg}, {time_msg}, {ips_msg}, {eta_msg}"
-    )
-
-    # logger.scalar(
-    #     {
-    #         f"eval/{key}": solver.eval_output_info[key].avg
-    #         for key in solver.eval_output_info
-    #     },
-    #     step=solver.global_step,
-    #     vdl_writer=solver.vdl_writer,
-    #     wandb_writer=solver.wandb_writer,
-    #     tbd_writer=solver.tbd_writer,
-    # )
+# Copyright (c) 2023 PaddlePaddle Authors. All Rights Reserved.
+
+# Licensed under the Apache License, Version 2.0 (the "License");
+# you may not use this file except in compliance with the License.
+# You may obtain a copy of the License at
+
+#     http://www.apache.org/licenses/LICENSE-2.0
+
+# Unless required by applicable law or agreed to in writing, software
+# distributed under the License is distributed on an "AS IS" BASIS,
+# WITHOUT WARRANTIES OR CONDITIONS OF ANY KIND, either express or implied.
+# See the License for the specific language governing permissions and
+# limitations under the License.
+
+from __future__ import absolute_import
+from __future__ import division
+from __future__ import print_function
+
+import datetime
+from typing import TYPE_CHECKING
+from typing import Dict
+
+from paddle import device
+
+from ppsci.utils import logger
+from ppsci.utils import misc
+
+if TYPE_CHECKING:
+    from ppsci import solver
+
+
+def update_train_loss(
+    solver: "solver.Solver", loss_dict: Dict[str, float], batch_size: int
+):
+    for key in loss_dict:
+        if key not in solver.train_output_info:
+            solver.train_output_info[key] = misc.AverageMeter(key, "7.5f")
+        solver.train_output_info[key].update(float(loss_dict[key]), batch_size)
+        if key not in solver.train_loss_info:
+            solver.train_loss_info[key] = misc.AverageMeter(key, ".5f")
+        solver.train_loss_info[key].update(float(loss_dict[key]))
+
+
+def update_eval_loss(
+    solver: "solver.Solver", loss_dict: Dict[str, float], batch_size: int
+):
+    for key in loss_dict:
+        if key not in solver.eval_output_info:
+            solver.eval_output_info[key] = misc.AverageMeter(key, "7.5f")
+        solver.eval_output_info[key].update(float(loss_dict[key]), batch_size)
+
+
+def log_train_info(
+    solver: "solver.Solver", batch_size: int, epoch_id: int, iter_id: int
+):
+    lr_msg = f"lr: {solver.optimizer.get_lr():.5f}"
+
+    metric_msg = ", ".join(
+        [
+            f"{key}: {solver.train_output_info[key].avg:.5f}"
+            for key in solver.train_output_info
+        ]
+    )
+
+    time_msg = ", ".join(
+        [solver.train_time_info[key].mean for key in solver.train_time_info]
+    )
+
+    ips_msg = f"ips: {batch_size / solver.train_time_info['batch_cost'].avg:.2f}"
+    if solver.benchmark_flag:
+        ips_msg += " samples/s"
+
+    eta_sec = (
+        (solver.epochs - epoch_id + 1) * solver.iters_per_epoch - iter_id
+    ) * solver.train_time_info["batch_cost"].avg
+    eta_msg = f"eta: {str(datetime.timedelta(seconds=int(eta_sec)))}"
+
+    epoch_width = len(str(solver.epochs))
+    iters_width = len(str(solver.iters_per_epoch))
+    log_str = (
+        f"[Train][Epoch {epoch_id:>{epoch_width}}/{solver.epochs}]"
+        f"[Iter {iter_id:>{iters_width}}/{solver.iters_per_epoch}] {lr_msg}, "
+        f"{metric_msg}, {time_msg}, {ips_msg}, {eta_msg}"
+    )
+    if solver.benchmark_flag:
+        max_mem_reserved_msg = (
+            f"max_mem_reserved: {device.cuda.max_memory_reserved() // (1 << 20)} MB"
+        )
+        max_mem_allocated_msg = (
+            f"max_mem_allocated: {device.cuda.max_memory_allocated() // (1 << 20)} MB"
+        )
+        log_str += f", {max_mem_reserved_msg}, {max_mem_allocated_msg}"
+    logger.info(log_str)
+
+    logger.scalar(
+        {
+            "train/lr": solver.optimizer.get_lr(),
+            **{
+                f"train/{key}": solver.train_output_info[key].avg
+                for key in solver.train_output_info
+            },
+        },
+        step=solver.global_step,
+        vdl_writer=solver.vdl_writer,
+        wandb_writer=solver.wandb_writer,
+        tbd_writer=solver.tbd_writer,
+    )
+
+
+def log_eval_info(
+    solver: "solver.Solver",
+    batch_size: int,
+    epoch_id: int,
+    iters_per_epoch: int,
+    iter_id: int,
+):
+    metric_msg = ", ".join(
+        [
+            f"{key}: {solver.eval_output_info[key].avg:.5f}"
+            for key in solver.eval_output_info
+        ]
+    )
+
+    time_msg = ", ".join(
+        [solver.eval_time_info[key].mean for key in solver.eval_time_info]
+    )
+
+    ips_msg = f"ips: {batch_size / solver.eval_time_info['batch_cost'].avg:.2f}"
+
+    eta_sec = (iters_per_epoch - iter_id) * solver.eval_time_info["batch_cost"].avg
+    eta_msg = f"eta: {str(datetime.timedelta(seconds=int(eta_sec)))}"
+
+    epoch_width = len(str(solver.epochs))
+    iters_width = len(str(iters_per_epoch))
+    logger.info(
+        f"[Eval][Epoch {epoch_id:>{epoch_width}}/{solver.epochs}]"
+        f"[Iter {iter_id:>{iters_width}}/{iters_per_epoch}] "
+        f"{metric_msg}, {time_msg}, {ips_msg}, {eta_msg}"
+    )
+
+    # logger.scalar(
+    #     {
+    #         f"eval/{key}": solver.eval_output_info[key].avg
+    #         for key in solver.eval_output_info
+    #     },
+    #     step=solver.global_step,
+    #     vdl_writer=solver.vdl_writer,
+    #     wandb_writer=solver.wandb_writer,
+    #     tbd_writer=solver.tbd_writer,
+    # )