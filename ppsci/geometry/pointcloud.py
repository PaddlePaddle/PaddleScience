# Copyright (c) 2023 PaddlePaddle Authors. All Rights Reserved.

# Licensed under the Apache License, Version 2.0 (the "License");
# you may not use this file except in compliance with the License.
# You may obtain a copy of the License at

#     http://www.apache.org/licenses/LICENSE-2.0

# Unless required by applicable law or agreed to in writing, software
# distributed under the License is distributed on an "AS IS" BASIS,
# WITHOUT WARRANTIES OR CONDITIONS OF ANY KIND, either express or implied.
# See the License for the specific language governing permissions and
# limitations under the License.

from typing import Dict
from typing import Optional
from typing import Tuple
from typing import Union

import numpy as np

from ppsci.geometry import geometry
from ppsci.utils import reader


class PointCloud(geometry.Geometry):
    """Class for point cloud geometry, i.e. a set of points from given file or array.

    Args:
        interior (Dict[str, np.ndarray]): Dict data, which store interior points of a point cloud.
        coord_keys (Tuple[str, ...]): Tuple of coordinate keys, such as ("x", "y").
<<<<<<< HEAD
        boundary (Union[str, Dict[str, np.ndarray]]): Filepath or dict data, which store boundary points of a point cloud.
        boundary_normal (Union[str, Dict[str, np.ndarray]]): Filepath or dict data, which store boundary normal points of a point cloud.
        alias_dict (Optional[Dict[str, str]]): Alias name for coord key, such as {"X:0": "x", "X:1": "y"}.
=======
        boundary_path (Optional[str]): File which store boundary points of a point cloud. Defaults to None.
        boundary_normal_path (Optional[str]): File which store boundary normals of a point cloud. Defaults to None.
        alias_dict (Optional[Dict[str, str]]): Alias name for coord key, such as {"x": "X:0", "y": "X:1"}. Defaults to None.
>>>>>>> 6e963c7e

    Examples:
        >>> import ppsci
        >>> geom = ppsci.geometry.PointCloud("/path/to/pointcloud_file", ("x",))  # doctest: +SKIP
    """

    def __init__(
        self,
        interior: Dict[str, np.ndarray],
        coord_keys: Tuple[str, ...],
        boundary: Union[str, Dict[str, np.ndarray]] = None,
        boundary_normal_path: str = None,
        alias_dict: Optional[Dict[str, str]] = None,
    ):
        # Interior points from CSV file
        data_dict = interior

        # convert to numpy array
        self.interior = []
        for key in coord_keys:
            self.interior.append(data_dict[key])
        self.interior = np.concatenate(self.interior, -1)
        self.len = self.interior.shape[0]
        # Boundary points from CSV file
        if boundary is not None:
            # read data
            data_dict = reader.load_csv_file(boundary, coord_keys)

            # convert to numpy array
            self.boundary = {}
            for key in coord_keys:
                self.boundary.append(data_dict[key])
            self.boundary = np.concatenate(self.boundary, -1)
        else:
            self.boundary = None

        # Normal of boundary points from CSV file
        if boundary_normal_path is not None:
            # read data
            data_dict = reader.load_csv_file(boundary_normal_path, coord_keys)

            # convert to numpy array
            self.normal = {}
            for key in coord_keys:
                self.normal.append(data_dict[key])
            self.normal = np.concatenate(self.normal, -1)
        else:
            self.normal = None

        self.input_keys = []
        for key in coord_keys:
            if alias_dict is not None and key in alias_dict:
                self.input_keys.append(alias_dict[key])
            else:
                self.input_keys.append(key)

        super().__init__(
            len(coord_keys),
            (np.amin(self.interior, axis=0), np.amax(self.interior, axis=0)),
            np.inf,
        )

    @property
    def dim_keys(self):
        return self.input_keys

    def is_inside(self, x):
        # NOTE: point on boundary is included
        return (
            np.isclose((x[:, None, :] - self.interior[None, :, :]), 0, atol=1e-6)
            .all(axis=2)
            .any(axis=1)
        )

    def on_boundary(self, x):
        if not self.boundary:
            raise ValueError(
                "self.boundary must be initialized" " when call 'on_boundary' function"
            )
        return (
            np.isclose(
                (x[:, None, :] - self.boundary[None, :, :]),
                0,
                atol=1e-6,
            )
            .all(axis=2)
            .any(axis=1)
        )

    def translate(self, translation):
        for i, offset in enumerate(translation):
            self.interior[:, i] += offset
            if self.boundary:
                self.boundary += offset
        return self

    def scale(self, scale):
        for i, _scale in enumerate(scale):
            self.interior[:, i] *= _scale
            if self.boundary:
                self.boundary[:, i] *= _scale
            if self.normal:
                self.normal[:, i] *= _scale
        return self

    def uniform_boundary_points(self, n: int):
        """Compute the equispaced points on the boundary."""
        raise NotImplementedError(
            "PointCloud do not have 'uniform_boundary_points' method"
        )

    def random_boundary_points(self, n, random="pseudo"):
        assert self.boundary is not None, (
            "boundary points can't be empty when call "
            "'random_boundary_points' method"
        )
        assert n <= len(self.boundary), (
            f"number of sample points({n}) "
            f"can't be more than that in boundary({len(self.boundary)})"
        )
        return self.boundary[
            np.random.choice(len(self.boundary), size=n, replace=False)
        ]

    def random_points(self, n, random="pseudo"):
        assert n <= len(self.interior), (
            f"number of sample points({n}) "
            f"can't be more than that in points({len(self.interior)})"
        )
        return self.interior[
            np.random.choice(len(self.interior), size=n, replace=False)
        ]

    def uniform_points(self, n: int, boundary=True):
        """Compute the equispaced points in the geometry."""
        return self.interior[:n]

    def union(self, rhs):
        raise NotImplementedError(
            "Union operation for PointCloud is not supported yet."
        )

    def __or__(self, rhs):
        raise NotImplementedError(
            "Union operation for PointCloud is not supported yet."
        )

    def difference(self, rhs):
        raise NotImplementedError(
            "Subtraction operation for PointCloud is not supported yet."
        )

    def __sub__(self, rhs):
        raise NotImplementedError(
            "Subtraction operation for PointCloud is not supported yet."
        )

    def intersection(self, rhs):
        raise NotImplementedError(
            "Intersection operation for PointCloud is not supported yet."
        )

    def __and__(self, rhs):
        raise NotImplementedError(
            "Intersection operation for PointCloud is not supported yet."
        )

    def __str__(self) -> str:
        """Return the name of class"""
        return ", ".join(
            [
                self.__class__.__name__,
                f"num_points = {len(self.interior)}",
                f"ndim = {self.ndim}",
                f"bbox = {self.bbox}",
                f"dim_keys = {self.dim_keys}",
            ]
        )<|MERGE_RESOLUTION|>--- conflicted
+++ resolved
@@ -29,15 +29,9 @@
     Args:
         interior (Dict[str, np.ndarray]): Dict data, which store interior points of a point cloud.
         coord_keys (Tuple[str, ...]): Tuple of coordinate keys, such as ("x", "y").
-<<<<<<< HEAD
-        boundary (Union[str, Dict[str, np.ndarray]]): Filepath or dict data, which store boundary points of a point cloud.
-        boundary_normal (Union[str, Dict[str, np.ndarray]]): Filepath or dict data, which store boundary normal points of a point cloud.
-        alias_dict (Optional[Dict[str, str]]): Alias name for coord key, such as {"X:0": "x", "X:1": "y"}.
-=======
         boundary_path (Optional[str]): File which store boundary points of a point cloud. Defaults to None.
         boundary_normal_path (Optional[str]): File which store boundary normals of a point cloud. Defaults to None.
         alias_dict (Optional[Dict[str, str]]): Alias name for coord key, such as {"x": "X:0", "y": "X:1"}. Defaults to None.
->>>>>>> 6e963c7e
 
     Examples:
         >>> import ppsci
