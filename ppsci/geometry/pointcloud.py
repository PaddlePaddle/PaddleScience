# Copyright (c) 2023 PaddlePaddle Authors. All Rights Reserved.

# Licensed under the Apache License, Version 2.0 (the "License");
# you may not use this file except in compliance with the License.
# You may obtain a copy of the License at

#     http://www.apache.org/licenses/LICENSE-2.0

# Unless required by applicable law or agreed to in writing, software
# distributed under the License is distributed on an "AS IS" BASIS,
# WITHOUT WARRANTIES OR CONDITIONS OF ANY KIND, either express or implied.
# See the License for the specific language governing permissions and
# limitations under the License.

from typing import Dict
<<<<<<< HEAD
=======
from typing import Optional
from typing import Tuple
>>>>>>> 17d315cf
from typing import Union

import numpy as np

import ppsci.utils.misc as misc
from ppsci.geometry import geometry
from ppsci.utils import reader


class PointCloud(geometry.Geometry):
    """Class for point cloud geometry, i.e. a set of points from given file or array.

    Args:
<<<<<<< HEAD
        coord_dict (str): File which store interior points of a point cloud.
        boundary_path (str): File which store boundary points of a point cloud.
        boundary_normal_path (str): File which store boundary normals of a point cloud.
        data_key (List[str]): List of coordinate keys, such as ["x", "y"].
        alias_dict (List[str]): Alias name for coord key, such as {"X:0": "x", "X:1": "y"}.
=======
        interior (Dict[str, np.ndarray]): Filepath or dict data, which store interior points of a point cloud, such as {"x": np.ndarray, "y": np.ndarray}.
        coord_keys (Tuple[str, ...]): Tuple of coordinate keys, such as ("x", "y").
        boundary (Dict[str, np.ndarray]): Boundary points of a point cloud. Defaults to None.
        boundary_normal (Dict[str, np.ndarray]): Boundary normal points of a point cloud. Defaults to None.

    Examples:
        >>> import ppsci
        >>> import numpy as np
        >>> interior_points = {"x": np.linspace(-1, 1, dtype="float32").reshape((-1, 1))}
        >>> geom = ppsci.geometry.PointCloud(interior_points, ("x",))
>>>>>>> 17d315cf
    """

    def __init__(
        self,
<<<<<<< HEAD
        coord_dict: Union[
            str, Dict
        ],  #  1. 改造PointCloud，在支持从文件读入数据的情况下，同时支持直接使用给定内存中的数据
        extra_data: Dict,  # 2. 支持额外信息点
        data_key,
        boundary_path=None,
        boundary_normal_path=None,
        alias_dict=None,
    ):
        # Interior points from CSV file
        if str(coord_dict).endswith(".csv"):
            # read data
            data_dict = reader.load_csv_file(coord_dict, data_key)
        elif isinstance(coord_dict, dict):
            data_dict = coord_dict
            data_dict.update(extra_data)

        # convert to numpy array
        self.interior = []
        for key in data_key:
            self.interior.append(data_dict[key])
        self.interior = np.concatenate(self.interior, -1)

        # Boundary points from CSV file
        if boundary_path is not None:
            # read data
            data_dict = reader.load_csv_file(boundary_path, data_key)

            # convert to numpy array
            self.boundary = {}
            for key in data_key:
                self.boundary.append(data_dict[key])
            self.boundary = np.concatenate(self.boundary, -1)
        else:
            self.boundary = None

        # Normal of boundary points from CSV file
        if boundary_normal_path is not None:
            # read data
            data_dict = reader.load_csv_file(boundary_normal_path, data_key)

            # convert to numpy array
            self.normal = {}
            for key in data_key:
                self.normal.append(data_dict[key])
            self.normal = np.concatenate(self.normal, -1)
        else:
            self.normal = None

        self.input_keys = []
        for key in data_key:
            if alias_dict is not None and key in alias_dict:
                self.input_keys.append(alias_dict[key])
            else:
                self.input_keys.append(key)
=======
        interior: Dict[str, np.ndarray],
        coord_keys: Tuple[str, ...],
        boundary: Optional[Dict[str, np.ndarray]] = None,
        boundary_normal: Optional[Dict[str, np.ndarray]] = None,
    ):
        # Interior points
        self.interior = misc.convert_to_array(interior, coord_keys)
        self.len = self.interior.shape[0]

        # Boundary points
        self.boundary = boundary
        if self.boundary is not None:
            self.boundary = misc.convert_to_array(self.boundary, coord_keys)

        # Boundary normal points
        self.normal = boundary_normal
        if self.normal is not None:
            self.normal = misc.convert_to_array(
                self.normal, tuple(f"{key}_normal" for key in coord_keys)
            )
            if list(self.normal.shape) != list(self.boundary.shape):
                raise ValueError(
                    f"boundary's shape({self.boundary.shape}) must equal "
                    f"to normal's shape({self.normal.shape})"
                )
>>>>>>> 17d315cf

        self.input_keys = coord_keys
        super().__init__(
            len(data_key),
            (np.amin(self.interior, axis=0), np.amax(self.interior, axis=0)),
            np.inf,
        )

    @property
    def dim_keys(self):
        return self.input_keys

    def is_inside(self, x):
        # NOTE: point on boundary is included
        return (
            np.isclose((x[:, None, :] - self.interior[None, :, :]), 0, atol=1e-6)
            .all(axis=2)
            .any(axis=1)
        )

    def on_boundary(self, x):
        if not self.boundary:
            raise ValueError(
                "self.boundary must be initialized" " when call 'on_boundary' function"
            )
        return (
            np.isclose(
                (x[:, None, :] - self.boundary[None, :, :]),
                0,
                atol=1e-6,
            )
            .all(axis=2)
            .any(axis=1)
        )

    def translate(self, translation):
        for i, offset in enumerate(translation):
            self.interior[:, i] += offset
            if self.boundary:
                self.boundary += offset
        return self

    def scale(self, scale):
        for i, _scale in enumerate(scale):
            self.interior[:, i] *= _scale
            if self.boundary:
                self.boundary[:, i] *= _scale
            if self.normal:
                self.normal[:, i] *= _scale
        return self

    def uniform_boundary_points(self, n: int):
        """Compute the equispaced points on the boundary."""
        raise NotImplementedError(
            "PointCloud do not have 'uniform_boundary_points' method"
        )

    def random_boundary_points(self, n, random="pseudo"):
        assert self.boundary is not None, (
            "boundary points can't be empty when call "
            "'random_boundary_points' method"
        )
        assert n <= len(self.boundary), (
            f"number of sample points({n}) "
            f"can't be more than that in boundary({len(self.boundary)})"
        )
        return self.boundary[
            np.random.choice(len(self.boundary), size=n, replace=False)
        ]

    def random_points(self, n, random="pseudo"):
        assert n <= len(self.interior), (
            f"number of sample points({n}) "
            f"can't be more than that in points({len(self.interior)})"
        )
        return self.interior[
            np.random.choice(len(self.interior), size=n, replace=False)
        ]

    def uniform_points(self, n: int, boundary=True):
        """Compute the equispaced points in the geometry."""
<<<<<<< HEAD
        return self.interior
=======
        return self.interior[:n]
>>>>>>> 17d315cf

    def union(self, rhs):
        raise NotImplementedError(
            "Union operation for PointCloud is not supported yet."
        )

    def __or__(self, rhs):
        raise NotImplementedError(
            "Union operation for PointCloud is not supported yet."
        )

    def difference(self, rhs):
        raise NotImplementedError(
            "Subtraction operation for PointCloud is not supported yet."
        )

    def __sub__(self, rhs):
        raise NotImplementedError(
            "Subtraction operation for PointCloud is not supported yet."
        )

    def intersection(self, rhs):
        raise NotImplementedError(
            "Intersection operation for PointCloud is not supported yet."
        )

    def __and__(self, rhs):
        raise NotImplementedError(
            "Intersection operation for PointCloud is not supported yet."
        )

    def __str__(self) -> str:
        """Return the name of class"""
        return ", ".join(
            [
                self.__class__.__name__,
                f"num_points = {len(self.interior)}",
                f"ndim = {self.ndim}",
                f"bbox = {self.bbox}",
                f"dim_keys = {self.dim_keys}",
            ]
        )<|MERGE_RESOLUTION|>--- conflicted
+++ resolved
@@ -13,11 +13,8 @@
 # limitations under the License.
 
 from typing import Dict
-<<<<<<< HEAD
-=======
 from typing import Optional
 from typing import Tuple
->>>>>>> 17d315cf
 from typing import Union
 
 import numpy as np
@@ -31,13 +28,6 @@
     """Class for point cloud geometry, i.e. a set of points from given file or array.
 
     Args:
-<<<<<<< HEAD
-        coord_dict (str): File which store interior points of a point cloud.
-        boundary_path (str): File which store boundary points of a point cloud.
-        boundary_normal_path (str): File which store boundary normals of a point cloud.
-        data_key (List[str]): List of coordinate keys, such as ["x", "y"].
-        alias_dict (List[str]): Alias name for coord key, such as {"X:0": "x", "X:1": "y"}.
-=======
         interior (Dict[str, np.ndarray]): Filepath or dict data, which store interior points of a point cloud, such as {"x": np.ndarray, "y": np.ndarray}.
         coord_keys (Tuple[str, ...]): Tuple of coordinate keys, such as ("x", "y").
         boundary (Dict[str, np.ndarray]): Boundary points of a point cloud. Defaults to None.
@@ -48,68 +38,10 @@
         >>> import numpy as np
         >>> interior_points = {"x": np.linspace(-1, 1, dtype="float32").reshape((-1, 1))}
         >>> geom = ppsci.geometry.PointCloud(interior_points, ("x",))
->>>>>>> 17d315cf
     """
 
     def __init__(
         self,
-<<<<<<< HEAD
-        coord_dict: Union[
-            str, Dict
-        ],  #  1. 改造PointCloud，在支持从文件读入数据的情况下，同时支持直接使用给定内存中的数据
-        extra_data: Dict,  # 2. 支持额外信息点
-        data_key,
-        boundary_path=None,
-        boundary_normal_path=None,
-        alias_dict=None,
-    ):
-        # Interior points from CSV file
-        if str(coord_dict).endswith(".csv"):
-            # read data
-            data_dict = reader.load_csv_file(coord_dict, data_key)
-        elif isinstance(coord_dict, dict):
-            data_dict = coord_dict
-            data_dict.update(extra_data)
-
-        # convert to numpy array
-        self.interior = []
-        for key in data_key:
-            self.interior.append(data_dict[key])
-        self.interior = np.concatenate(self.interior, -1)
-
-        # Boundary points from CSV file
-        if boundary_path is not None:
-            # read data
-            data_dict = reader.load_csv_file(boundary_path, data_key)
-
-            # convert to numpy array
-            self.boundary = {}
-            for key in data_key:
-                self.boundary.append(data_dict[key])
-            self.boundary = np.concatenate(self.boundary, -1)
-        else:
-            self.boundary = None
-
-        # Normal of boundary points from CSV file
-        if boundary_normal_path is not None:
-            # read data
-            data_dict = reader.load_csv_file(boundary_normal_path, data_key)
-
-            # convert to numpy array
-            self.normal = {}
-            for key in data_key:
-                self.normal.append(data_dict[key])
-            self.normal = np.concatenate(self.normal, -1)
-        else:
-            self.normal = None
-
-        self.input_keys = []
-        for key in data_key:
-            if alias_dict is not None and key in alias_dict:
-                self.input_keys.append(alias_dict[key])
-            else:
-                self.input_keys.append(key)
-=======
         interior: Dict[str, np.ndarray],
         coord_keys: Tuple[str, ...],
         boundary: Optional[Dict[str, np.ndarray]] = None,
@@ -135,11 +67,10 @@
                     f"boundary's shape({self.boundary.shape}) must equal "
                     f"to normal's shape({self.normal.shape})"
                 )
->>>>>>> 17d315cf
 
         self.input_keys = coord_keys
         super().__init__(
-            len(data_key),
+            len(coord_keys),
             (np.amin(self.interior, axis=0), np.amax(self.interior, axis=0)),
             np.inf,
         )
@@ -217,11 +148,7 @@
 
     def uniform_points(self, n: int, boundary=True):
         """Compute the equispaced points in the geometry."""
-<<<<<<< HEAD
-        return self.interior
-=======
         return self.interior[:n]
->>>>>>> 17d315cf
 
     def union(self, rhs):
         raise NotImplementedError(
