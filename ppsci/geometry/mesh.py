--- conflicted
+++ resolved
@@ -12,11 +12,6 @@
 # See the License for the specific language governing permissions and
 # limitations under the License.
 
-<<<<<<< HEAD
-from __future__ import annotations
-
-=======
->>>>>>> e1175969
 from typing import Callable
 from typing import Optional
 from typing import Union
@@ -90,14 +85,11 @@
         self.v2 = self.vectors[:, 2]
         self.num_vertices = self.py_mesh.num_vertices
         self.num_faces = self.py_mesh.num_faces
-<<<<<<< HEAD
-=======
 
         if not checker.dynamic_import_to_globals(["pysdf"]):
             raise ModuleNotFoundError
         import pysdf
 
->>>>>>> e1175969
         self.pysdf = pysdf.SDF(self.vertices, self.faces)
         self.bounds = (
             ((np.min(self.vectors[:, :, 0])), np.max(self.vectors[:, :, 0])),
@@ -291,21 +283,6 @@
         self,
         random: str = "pseudo",
         criteria: Optional[Callable] = None,
-<<<<<<< HEAD
-        n_appr: int = 20000,
-    ) -> float:
-        """Approximate area with given `criteria` using `n_appr` points.
-
-        Args:
-            n_appr (int): Number of points for approximating area.
-            criteria (Callable): Criteria function.
-            random (str, optional): Random method. Defaults to "pseudo".
-
-        Returns:
-            float: Approximated area.
-        """
-        areas = []
-=======
         n_appr: int = 10000,
     ) -> np.ndarray:
         """Approximate area with given `criteria` and `n_appr` points by Monte Carlo
@@ -320,33 +297,20 @@
             np.ndarray: Approximated areas with shape of [n_faces, ].
         """
         appr_areas = []
->>>>>>> e1175969
         for i in range(self.num_faces):
             sampled_points = sample_in_triangle(
                 self.v0[i], self.v1[i], self.v2[i], n_appr, random
             )
-<<<<<<< HEAD
-=======
             appr_area = self.face_area[i]
->>>>>>> e1175969
             if criteria is not None:
                 criteria_mask = criteria(
                     *np.split(sampled_points, self.ndim, 1)
                 ).flatten()
-<<<<<<< HEAD
-            else:
-                criteria_mask = np.full((n_appr,), True)
-            valid_area = (criteria_mask.sum() / n_appr) * self.face_area[i]
-            areas.append(valid_area)
-
-        return np.asarray(areas, paddle.get_default_dtype())
-=======
                 appr_area *= criteria_mask.mean()
 
             appr_areas.append(appr_area)
 
         return np.asarray(appr_areas, paddle.get_default_dtype())
->>>>>>> e1175969
 
     # def precise_on_boundary(self, points: np.ndarray, normals: np.ndarray):
     #     """judge whether points is accurately on boundary.
@@ -366,14 +330,6 @@
     #     return (pos_sdf * neg_sdf <= 0)[:, 0]
 
     def random_boundary_points(self, n, random="pseudo", criteria=None):
-<<<<<<< HEAD
-        triangle_areas = self._approximate_area(random, criteria)
-        triangle_prob = triangle_areas / np.linalg.norm(triangle_areas, ord=1)
-        triangle_index = np.arange(triangle_prob.shape[0])
-        points_per_triangle = np.random.choice(triangle_index, n, p=triangle_prob)
-        points_per_triangle, _ = np.histogram(
-            points_per_triangle, np.arange(triangle_prob.shape[0] + 1) - 0.5
-=======
         valid_areas = self._approximate_area(random, criteria)
         triangle_prob = valid_areas / np.linalg.norm(valid_areas, ord=1)
         npoint_per_triangle = np.random.choice(
@@ -381,7 +337,6 @@
         )
         npoint_per_triangle, _ = np.histogram(
             npoint_per_triangle, np.arange(len(triangle_prob) + 1) - 0.5
->>>>>>> e1175969
         )
 
         all_point = []
@@ -390,13 +345,8 @@
         for i, npoint in enumerate(npoint_per_triangle):
             if npoint == 0:
                 continue
-<<<<<<< HEAD
-            sampled_points = sample_in_triangle(
-                self.v0[index], self.v1[index], self.v2[index], nr_p, random, criteria
-=======
             face_points = sample_in_triangle(
                 self.v0[i], self.v1[i], self.v2[i], npoint, random, criteria
->>>>>>> e1175969
             )
             face_normal = np.tile(self.face_normal[i], [npoint, 1])
             valid_area = np.full(
@@ -450,31 +400,6 @@
             [bound[0] for bound in self.bounds],
             [bound[1] for bound in self.bounds],
         )
-<<<<<<< HEAD
-        _ntry, _nsuc = 0, 0
-        while _size < n:
-            random_points = cuboid.random_points(n, random)
-            valid_mask = self.is_inside(random_points)
-
-            if criteria:
-                valid_mask &= criteria(
-                    *np.split(random_points, self.ndim, axis=1)
-                ).flatten()
-            valid_random_points = random_points[valid_mask]
-            _nsuc += len(valid_random_points)
-
-            if len(valid_random_points) > n - _size:
-                valid_random_points = valid_random_points[: n - _size]
-
-            all_points.append(valid_random_points)
-            _size += len(valid_random_points)
-            _ntry += n
-
-        all_points = np.concatenate(all_points, axis=0)
-        all_areas = np.full(
-            (n, 1), np.prod([b[1] - b[0] for b in self.bounds]) * (_nsuc / _ntry) / n
-        )
-=======
         _nsample, _nvalid = 0, 0
         while _size < n:
             random_points = cuboid.random_points(n, random)
@@ -497,7 +422,6 @@
         all_points = np.concatenate(all_points, axis=0)
         cuboid_volume = np.prod([b[1] - b[0] for b in self.bounds])
         all_areas = np.full((n, 1), cuboid_volume * (_nvalid / _nsample) / n)
->>>>>>> e1175969
         return all_points, all_areas
 
     def sample_interior(self, n, random="pseudo", criteria=None, evenly=False):
@@ -509,21 +433,12 @@
             )
             # points, area = self.uniform_points(n)
         else:
-<<<<<<< HEAD
-            points, area = self.random_points(n, random, criteria)
-
-        x_dict = misc.convert_to_dict(points, self.dim_keys)
-        area_dict = misc.convert_to_dict(area, ["area"])
-
-        # NOTE: add negtive to the sdf values for positive weight.
-=======
             points, areas = self.random_points(n, random, criteria)
 
         x_dict = misc.convert_to_dict(points, self.dim_keys)
         area_dict = misc.convert_to_dict(areas, ["area"])
 
         # NOTE: add negtive to the sdf values because weight should be positive.
->>>>>>> e1175969
         sdf = -self.sdf_func(points)
         sdf_dict = misc.convert_to_dict(sdf, ["sdf"])
 
@@ -543,14 +458,7 @@
     def __add__(self, rhs: "Mesh"):
         return self.union(rhs)
 
-<<<<<<< HEAD
-    def __add__(self, rhs):
-        return self.union(rhs)
-
-    def difference(self, rhs):
-=======
     def difference(self, rhs: "Mesh"):
->>>>>>> e1175969
         if not checker.dynamic_import_to_globals(["pymesh"]):
             raise ModuleNotFoundError
         import pymesh
@@ -637,11 +545,7 @@
     Returns:
         np.ndarray: Coordinates of sampled n points with shape of [n, 3].
     """
-<<<<<<< HEAD
-    all_x, all_y, all_z = [], [], []
-=======
     xs, ys, zs = [], [], []
->>>>>>> e1175969
     _size = 0
     while _size < n:
         r1 = sampler.sample(n, 1, random).flatten()
@@ -662,19 +566,6 @@
             y = y[: n - _size]
             z = z[: n - _size]
 
-<<<<<<< HEAD
-        all_x.append(x)
-        all_y.append(y)
-        all_z.append(z)
-
-        _size += len(x)
-
-    all_x = np.concatenate(all_x, axis=0)
-    all_y = np.concatenate(all_y, axis=0)
-    all_z = np.concatenate(all_z, axis=0)
-
-    return np.stack([all_x, all_y, all_z], axis=1)
-=======
         xs.append(x)
         ys.append(y)
         zs.append(z)
@@ -684,5 +575,4 @@
     ys = np.concatenate(ys, axis=0)
     zs = np.concatenate(zs, axis=0)
 
-    return np.stack([xs, ys, zs], axis=1)
->>>>>>> e1175969
+    return np.stack([xs, ys, zs], axis=1)