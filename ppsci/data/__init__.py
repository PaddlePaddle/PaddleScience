# Copyright (c) 2023 PaddlePaddle Authors. All Rights Reserved.

# Licensed under the Apache License, Version 2.0 (the "License");
# you may not use this file except in compliance with the License.
# You may obtain a copy of the License at

#     http://www.apache.org/licenses/LICENSE-2.0

# Unless required by applicable law or agreed to in writing, software
# distributed under the License is distributed on an "AS IS" BASIS,
# WITHOUT WARRANTIES OR CONDITIONS OF ANY KIND, either express or implied.
# See the License for the specific language governing permissions and
# limitations under the License.

import copy
import random
from functools import partial

import numpy as np
import paddle.device as device
import paddle.distributed as dist
import paddle.io as io

from ppsci.data import dataloader
from ppsci.data import dataset
from ppsci.data import process
from ppsci.data.process import batch_transform
from ppsci.utils import logger

__all__ = ["dataset", "process", "dataloader", "build_dataloader"]


def worker_init_fn(worker_id, num_workers, rank, base_seed):
    """Callback function on each worker subprocess after seeding and before data loading.

    Args:
        worker_id (int): Worker id in [0, num_workers - 1]
        num_workers (int): Number of subprocesses to use for data loading.
        rank (int): Rank of process in distributed environment. If in non-distributed environment, it is a constant number `0`.
        seed (int): Random seed
    """
    # The seed of each worker equals to
    # num_worker * rank + worker_id + user_seed
    worker_seed = num_workers * rank + worker_id + base_seed
    np.random.seed(worker_seed)
    random.seed(worker_seed)


def build_dataloader(_dataset, cfg):
    world_size = dist.get_world_size()
    # just return IterableNamedArrayDataset as datalaoder
    if isinstance(_dataset, dataset.IterableNamedArrayDataset):
        if world_size > 1:
            raise ValueError(
                f"world_size({world_size}) should be "
                f"1 when using IterableNamedArrayDataset"
            )
        return _dataset

    cfg = copy.deepcopy(cfg)

    # build sampler
    sampler_cfg = cfg.pop("sampler")
<<<<<<< HEAD
    if sampler_cfg is not None:
        sampler_cls = sampler_cfg.pop("name")
        if sampler_cls == "BatchSampler":
            world_size = dist.get_world_size()
            if world_size > 1:
                sampler_cls = "DistributedBatchSampler"
                logger.warning(
                    f"Automatically use 'DistributedBatchSampler' instead of "
                    f"'BatchSampler' when world_size({world_size}) > 1"
                )
        sampler = getattr(io, sampler_cls)(_dataset, **sampler_cfg)
    else:
        sampler = None
=======
    sampler_cls = sampler_cfg.pop("name")
    if sampler_cls == "BatchSampler":
        if world_size > 1:
            sampler_cls = "DistributedBatchSampler"
            logger.warning(
                f"Automatically use 'DistributedBatchSampler' instead of "
                f"'BatchSampler' when world_size({world_size}) > 1"
            )

    sampler_cfg["batch_size"] = cfg["batch_size"]
    sampler = getattr(io, sampler_cls)(_dataset, **sampler_cfg)
>>>>>>> 7564de79

    # build collate_fn if specified
    batch_transforms_cfg = cfg.pop("batch_transforms", None)

    if isinstance(batch_transforms_cfg, dict) and batch_transforms_cfg:
        collate_fn = batch_transform.build_batch_transforms(batch_transforms_cfg)
    else:
        collate_fn = None

    # build init function
<<<<<<< HEAD
    if "num_workers" in cfg:
        init_fn = partial(
            worker_init_fn,
            num_workers=cfg["num_workers"],
            rank=dist.get_rank(),
            base_seed=cfg.get("seed", 42),
        )
    else:
        # default value
        init_fn = None
        cfg["num_workers"] = 0
        cfg["use_shared_memory"] = True
=======
    init_fn = partial(
        worker_init_fn,
        num_workers=cfg.get("num_workers", 0),
        rank=dist.get_rank(),
        base_seed=cfg.get("seed", 42),
    )

>>>>>>> 7564de79
    # build dataloader
    dataloader = io.DataLoader(
        dataset=_dataset,
        places=device.get_device(),
        return_list=True,
        batch_sampler=sampler,
        collate_fn=collate_fn,
<<<<<<< HEAD
        num_workers=cfg.get("num_workers", 2),
=======
        num_workers=cfg.get("num_workers", 0),
>>>>>>> 7564de79
        use_shared_memory=cfg.get("use_shared_memory", False),
        worker_init_fn=init_fn,
    )

    return dataloader<|MERGE_RESOLUTION|>--- conflicted
+++ resolved
@@ -61,21 +61,6 @@
 
     # build sampler
     sampler_cfg = cfg.pop("sampler")
-<<<<<<< HEAD
-    if sampler_cfg is not None:
-        sampler_cls = sampler_cfg.pop("name")
-        if sampler_cls == "BatchSampler":
-            world_size = dist.get_world_size()
-            if world_size > 1:
-                sampler_cls = "DistributedBatchSampler"
-                logger.warning(
-                    f"Automatically use 'DistributedBatchSampler' instead of "
-                    f"'BatchSampler' when world_size({world_size}) > 1"
-                )
-        sampler = getattr(io, sampler_cls)(_dataset, **sampler_cfg)
-    else:
-        sampler = None
-=======
     sampler_cls = sampler_cfg.pop("name")
     if sampler_cls == "BatchSampler":
         if world_size > 1:
@@ -87,7 +72,6 @@
 
     sampler_cfg["batch_size"] = cfg["batch_size"]
     sampler = getattr(io, sampler_cls)(_dataset, **sampler_cfg)
->>>>>>> 7564de79
 
     # build collate_fn if specified
     batch_transforms_cfg = cfg.pop("batch_transforms", None)
@@ -98,20 +82,6 @@
         collate_fn = None
 
     # build init function
-<<<<<<< HEAD
-    if "num_workers" in cfg:
-        init_fn = partial(
-            worker_init_fn,
-            num_workers=cfg["num_workers"],
-            rank=dist.get_rank(),
-            base_seed=cfg.get("seed", 42),
-        )
-    else:
-        # default value
-        init_fn = None
-        cfg["num_workers"] = 0
-        cfg["use_shared_memory"] = True
-=======
     init_fn = partial(
         worker_init_fn,
         num_workers=cfg.get("num_workers", 0),
@@ -119,7 +89,6 @@
         base_seed=cfg.get("seed", 42),
     )
 
->>>>>>> 7564de79
     # build dataloader
     dataloader = io.DataLoader(
         dataset=_dataset,
@@ -127,11 +96,7 @@
         return_list=True,
         batch_sampler=sampler,
         collate_fn=collate_fn,
-<<<<<<< HEAD
-        num_workers=cfg.get("num_workers", 2),
-=======
-        num_workers=cfg.get("num_workers", 0),
->>>>>>> 7564de79
+        num_workers=cfg.get("num_workers", 1),
         use_shared_memory=cfg.get("use_shared_memory", False),
         worker_init_fn=init_fn,
     )
