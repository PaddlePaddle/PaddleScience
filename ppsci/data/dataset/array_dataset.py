"""Copyright (c) 2023 PaddlePaddle Authors. All Rights Reserved.

Licensed under the Apache License, Version 2.0 (the "License");
you may not use this file except in compliance with the License.
You may obtain a copy of the License at

    http://www.apache.org/licenses/LICENSE-2.0

Unless required by applicable law or agreed to in writing, software
distributed under the License is distributed on an "AS IS" BASIS,
WITHOUT WARRANTIES OR CONDITIONS OF ANY KIND, either express or implied.
See the License for the specific language governing permissions and
limitations under the License.
"""

import paddle
from paddle import io


class NamedArrayDataset(io.Dataset):
    """Class for Named Array Dataset.

    Args:
        input (Dict[str, np.ndarray]): Input dict.
        label (Dict[str, np.ndarray]): Label dict.
        weight (Dict[str, np.ndarray], optional): Weight dict.
        transforms (vision.Compose, optional): Compose object contains sample wise transform(s).
    """

    def __init__(self, input, label, weight, transforms=None):
        super().__init__()
        self.input = input
        self.label = label
        self.weight = weight
        self.transforms = transforms
        self._len = len(next(iter(input.values())))

    def __getitem__(self, idx):

        input_item = {key: value[idx] for key, value in self.input.items()}
        label_item = {key: value[idx] for key, value in self.label.items()}
        weight_item = {key: value[idx] for key, value in self.weight.items()}

        # TODO(sensen): Transforms may be applied on label and weight.
        if self.transforms is not None:
            input_item = self.transforms(input_item)

        return (input_item, label_item, weight_item)

    def __len__(self):
        return self._len


class IterableNamedArrayDataset(io.IterableDataset):
    """IterableNamedArrayDataset for full-data training, i.e.batch_size=len(data).
<<<<<<< HEAD

=======
    
>>>>>>> f89e7bed
    Args:
        input (Dict[str, np.ndarray]): Input dict.
        label (Dict[str, np.ndarray]): Label dict.
        weight (Dict[str, np.ndarray]): Weight dict.
        batch_size (int): Batch size. Defaults to None.
        transforms (vision.Compose, optional): Compose object contains sample wise transform(s). Defaults to None.
    """

    def __init__(self, input, label, weight, transforms=None):
        self.input = {k: paddle.to_tensor(v) for k, v in input.items()}
        self.label = {k: paddle.to_tensor(v) for k, v in label.items()}
        self.weight = {k: paddle.to_tensor(v) for k, v in weight.items()}
        self._len = len(next(iter(self.input.values())))

    @property
    def num_samples(self):
        """Number of samples within current dataset."""
        return self._len

    def __iter__(self):
        yield self.input, self.label, self.weight

    def __len__(self):
        return 1<|MERGE_RESOLUTION|>--- conflicted
+++ resolved
@@ -12,6 +12,7 @@
 See the License for the specific language governing permissions and
 limitations under the License.
 """
+
 
 import paddle
 from paddle import io
@@ -53,11 +54,7 @@
 
 class IterableNamedArrayDataset(io.IterableDataset):
     """IterableNamedArrayDataset for full-data training, i.e.batch_size=len(data).
-<<<<<<< HEAD
 
-=======
-    
->>>>>>> f89e7bed
     Args:
         input (Dict[str, np.ndarray]): Input dict.
         label (Dict[str, np.ndarray]): Label dict.
