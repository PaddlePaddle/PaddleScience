--- conflicted
+++ resolved
@@ -27,13 +27,8 @@
     Args:
         input (Dict[str, np.ndarray]): Input dict.
         label (Dict[str, np.ndarray]): Label dict.
-<<<<<<< HEAD
-        weight (Optional[Dict[str, np.ndarray]]): Weight dict. Defaults to None.
-        transforms (Optional[vision.Compose], optional): Compose object contains sample wise
-=======
         weight (Dict[str, np.ndarray], optional): Weight dict.
         transforms (Optional[vision.Compose]): Compose object contains sample wise
->>>>>>> 02bc3f69
             transform(s).
 
     Examples:
@@ -48,11 +43,7 @@
         self,
         input: Dict[str, np.ndarray],
         label: Dict[str, np.ndarray],
-<<<<<<< HEAD
-        weight: Optional[Dict[str, np.ndarray]] = None,
-=======
         weight: Dict[str, np.ndarray],
->>>>>>> 02bc3f69
         transforms: Optional[vision.Compose] = None,
     ):
         super().__init__()
