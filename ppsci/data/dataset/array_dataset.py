# Copyright (c) 2023 PaddlePaddle Authors. All Rights Reserved.

# Licensed under the Apache License, Version 2.0 (the "License");
# you may not use this file except in compliance with the License.
# You may obtain a copy of the License at

#     http://www.apache.org/licenses/LICENSE-2.0

# Unless required by applicable law or agreed to in writing, software
# distributed under the License is distributed on an "AS IS" BASIS,
# WITHOUT WARRANTIES OR CONDITIONS OF ANY KIND, either express or implied.
# See the License for the specific language governing permissions and
# limitations under the License.

from typing import Dict
from typing import Optional

import numpy as np
import paddle
from paddle import io
from paddle import vision


class NamedArrayDataset(io.Dataset):
    """Class for Named Array Dataset.

    Args:
        input (Dict[str, np.ndarray]): Input dict.
        label (Dict[str, np.ndarray]): Label dict.
<<<<<<< HEAD
        weight (Dict[str, np.ndarray]): Weight dict.
        transforms (Optional[vision.Compose]): Compose object contains sample wise
=======
        weight (Optional[Dict[str, np.ndarray]], optional): Weight dict.
        transforms (Optional[vision.Compose], optional): Compose object contains sample wise
>>>>>>> 5924c74a
            transform(s).

    Examples:
        >>> import ppsci
        >>> input = {"x": np.random.randn(100, 1)}
        >>> output = {"u": np.random.randn(100, 1)}
        >>> weight = {"u": np.random.randn(100, 1)}
        >>> dataset = ppsci.data.dataset.NamedArrayDataset(input, output, weight)
    """

    def __init__(
        self,
        input: Dict[str, np.ndarray],
        label: Dict[str, np.ndarray],
        weight: Optional[Dict[str, np.ndarray]] = None,
        transforms: Optional[vision.Compose] = None,
    ):
        super().__init__()
        self.input = input
        self.label = label
        self.input_keys = tuple(input.keys())
        self.label_keys = tuple(label.keys())
        self.weight = {} if weight is None else weight
        self.transforms = transforms
        self._len = len(next(iter(input.values())))

    def __getitem__(self, idx):
        input_item = {key: value[idx] for key, value in self.input.items()}
        label_item = {key: value[idx] for key, value in self.label.items()}
        weight_item = {key: value[idx] for key, value in self.weight.items()}

        # TODO(sensen): Transforms may be applied on label and weight.
        if self.transforms is not None:
            input_item = self.transforms(input_item)

        return (input_item, label_item, weight_item)

    def __len__(self):
        return self._len


class IterableNamedArrayDataset(io.IterableDataset):
    """IterableNamedArrayDataset for full-data loading.

    Args:
        input (Dict[str, np.ndarray]): Input dict.
        label (Dict[str, np.ndarray]): Label dict.
        weight (Dict[str, np.ndarray]): Weight dict.
        transforms (Optional[vision.Compose]): Compose object contains sample wise
            transform(s). Defaults to None.

    Examples:
        >>> import ppsci
        >>> input = {"x": np.random.randn(100, 1)}
        >>> label = {"u": np.random.randn(100, 1)}
        >>> weight = {"u": np.random.randn(100, 1)}
        >>> dataset = ppsci.data.dataset.IterableNamedArrayDataset(input, label, weight)
    """

    def __init__(
        self,
        input: Dict[str, np.ndarray],
        label: Dict[str, np.ndarray],
        weight: Dict[str, np.ndarray],
        transforms: Optional[vision.Compose] = None,
    ):
        super().__init__()
        self.input = {key: paddle.to_tensor(value) for key, value in input.items()}
        self.label = {key: paddle.to_tensor(value) for key, value in label.items()}
        self.weight = {key: paddle.to_tensor(value) for key, value in weight.items()}
        self._len = len(next(iter(self.input.values())))

    @property
    def num_samples(self):
        """Number of samples within current dataset."""
        return self._len

    def __iter__(self):
        yield self.input, self.label, self.weight

    def __len__(self):
        return 1<|MERGE_RESOLUTION|>--- conflicted
+++ resolved
@@ -27,14 +27,8 @@
     Args:
         input (Dict[str, np.ndarray]): Input dict.
         label (Dict[str, np.ndarray]): Label dict.
-<<<<<<< HEAD
-        weight (Dict[str, np.ndarray]): Weight dict.
-        transforms (Optional[vision.Compose]): Compose object contains sample wise
-=======
         weight (Optional[Dict[str, np.ndarray]], optional): Weight dict.
-        transforms (Optional[vision.Compose], optional): Compose object contains sample wise
->>>>>>> 5924c74a
-            transform(s).
+        transforms (Optional[vision.Compose], optional): Compose object contains sample wise transform(s).
 
     Examples:
         >>> import ppsci
