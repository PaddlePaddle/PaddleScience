# Copyright (c) 2023 PaddlePaddle Authors. All Rights Reserved.

# Licensed under the Apache License, Version 2.0 (the "License");
# you may not use this file except in compliance with the License.
# You may obtain a copy of the License at

#     http://www.apache.org/licenses/LICENSE-2.0

# Unless required by applicable law or agreed to in writing, software
# distributed under the License is distributed on an "AS IS" BASIS,
# WITHOUT WARRANTIES OR CONDITIONS OF ANY KIND, either express or implied.
# See the License for the specific language governing permissions and
# limitations under the License.

import copy

from ppsci.data.dataset.array_dataset import IterableNamedArrayDataset
from ppsci.data.dataset.array_dataset import NamedArrayDataset
from ppsci.data.dataset.csv_dataset import CSVDataset
from ppsci.data.dataset.csv_dataset import IterableCSVDataset
from ppsci.data.dataset.mat_dataset import IterableMatDataset
from ppsci.data.dataset.mat_dataset import MatDataset
from ppsci.data.dataset.trphysx_dataset import CylinderDataset
from ppsci.data.dataset.trphysx_dataset import LorenzDataset
from ppsci.data.dataset.trphysx_dataset import RosslerDataset
from ppsci.data.process import transform
from ppsci.utils import logger

__all__ = [
    "IterableNamedArrayDataset",
    "NamedArrayDataset",
    "CSVDataset",
<<<<<<< HEAD
    "IterableCSVDataset",
    "MatDataset",
    "IterableMatDataset",
=======
    "MatDataset",
>>>>>>> 623d13f0
    "CylinderDataset",
    "LorenzDataset",
    "RosslerDataset",
    "build_dataset",
]


def build_dataset(cfg):
    """Build dataset

    Args:
        cfg (List[AttrDict]): dataset config list.

    Returns:
        Dict[str, io.Dataset]: dataset.
    """
    cfg = copy.deepcopy(cfg)

    dataset_cls = cfg.pop("name")
    if "transforms" in cfg:
        cfg["transforms"] = transform.build_transforms(cfg.pop("transforms"))

    dataset = eval(dataset_cls)(**cfg)

    logger.debug(str(dataset))

    return dataset<|MERGE_RESOLUTION|>--- conflicted
+++ resolved
@@ -30,13 +30,9 @@
     "IterableNamedArrayDataset",
     "NamedArrayDataset",
     "CSVDataset",
-<<<<<<< HEAD
     "IterableCSVDataset",
+    "IterableMatDataset",
     "MatDataset",
-    "IterableMatDataset",
-=======
-    "MatDataset",
->>>>>>> 623d13f0
     "CylinderDataset",
     "LorenzDataset",
     "RosslerDataset",
