--- conflicted
+++ resolved
@@ -30,13 +30,9 @@
     "IterableNamedArrayDataset",
     "NamedArrayDataset",
     "CSVDataset",
-<<<<<<< HEAD
     "IterableCSVDataset",
+    "IterableMatDataset",
     "MatDataset",
-    "IterableMatDataset",
-=======
-    "MatDataset",
->>>>>>> c18b70f5
     "CylinderDataset",
     "LorenzDataset",
     "RosslerDataset",
