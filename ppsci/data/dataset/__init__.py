# Copyright (c) 2023 PaddlePaddle Authors. All Rights Reserved.

# Licensed under the Apache License, Version 2.0 (the "License");
# you may not use this file except in compliance with the License.
# You may obtain a copy of the License at

#     http://www.apache.org/licenses/LICENSE-2.0

# Unless required by applicable law or agreed to in writing, software
# distributed under the License is distributed on an "AS IS" BASIS,
# WITHOUT WARRANTIES OR CONDITIONS OF ANY KIND, either express or implied.
# See the License for the specific language governing permissions and
# limitations under the License.
import copy

from ppsci.data.dataset.array_dataset import IterableNamedArrayDataset
<<<<<<< HEAD
from ppsci.data.dataset.array_dataset import MiniBatchDataset
=======
>>>>>>> 7564de79
from ppsci.data.dataset.array_dataset import NamedArrayDataset
from ppsci.data.process import transform
from ppsci.utils import logger

<<<<<<< HEAD
__all__ = [
    "NamedArrayDataset",
    "build_dataset",
    "IterableNamedArrayDataset",
    "MiniBatchDataset",
]
=======
__all__ = ["IterableNamedArrayDataset", "NamedArrayDataset", "build_dataset"]
>>>>>>> 7564de79


def build_dataset(cfg):
    """Build dataset

    Args:
        cfg (List[AttrDict]): dataset config list.

    Returns:
        Dict[str, io.Dataset]: dataset.
    """
    cfg = copy.deepcopy(cfg)

    dataset_cls = cfg.pop("name")
    if "transforms" in cfg:
        cfg["transforms"] = transform.build_transforms(cfg.pop("transforms"))

    dataset = eval(dataset_cls)(**cfg)

    logger.debug(str(dataset))

    return dataset<|MERGE_RESOLUTION|>--- conflicted
+++ resolved
@@ -14,24 +14,17 @@
 import copy
 
 from ppsci.data.dataset.array_dataset import IterableNamedArrayDataset
-<<<<<<< HEAD
 from ppsci.data.dataset.array_dataset import MiniBatchDataset
-=======
->>>>>>> 7564de79
 from ppsci.data.dataset.array_dataset import NamedArrayDataset
 from ppsci.data.process import transform
 from ppsci.utils import logger
 
-<<<<<<< HEAD
 __all__ = [
     "NamedArrayDataset",
     "build_dataset",
     "IterableNamedArrayDataset",
     "MiniBatchDataset",
 ]
-=======
-__all__ = ["IterableNamedArrayDataset", "NamedArrayDataset", "build_dataset"]
->>>>>>> 7564de79
 
 
 def build_dataset(cfg):
