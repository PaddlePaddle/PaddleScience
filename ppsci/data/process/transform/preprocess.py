# Copyright (c) 2023 PaddlePaddle Authors. All Rights Reserved.

# Licensed under the Apache License, Version 2.0 (the "License");
# you may not use this file except in compliance with the License.
# You may obtain a copy of the License at

#     http://www.apache.org/licenses/LICENSE-2.0

# Unless required by applicable law or agreed to in writing, software
# distributed under the License is distributed on an "AS IS" BASIS,
# WITHOUT WARRANTIES OR CONDITIONS OF ANY KIND, either express or implied.
# See the License for the specific language governing permissions and
# limitations under the License.

from typing import Dict
from typing import Tuple
from typing import Union

import numpy as np


class Translate:
    """Translate class.

    Args:
        offset (Dict[str, float]): Shift the input data according to the variable name
            and coefficient specified in offset.

    Examples:
        >>> import ppsci
        >>> translate = ppsci.data.transform.Translate({"x": 1.0, "y": -1.0})
    """

    def __init__(self, offset: Dict[str, Union[int, float]]):
        self.offset = offset

    def __call__(self, data_dict):
        for key in self.offset:
            if key in data_dict:
                data_dict[key] += self.offset[key]
        return data_dict


class Scale:
    """Scale class.

    Args:
        scale (Dict[str, float]): Scale the input data according to the variable name
            and coefficient specified in scale.

    Examples:
        >>> import ppsci
        >>> translate = ppsci.data.transform.Scale({"x": 1.5, "y": 2.0})
    """

    def __init__(self, scale: Dict[str, Union[int, float]]):
        self.scale = scale

    def __call__(self, data_dict):
        for key in self.scale:
<<<<<<< HEAD
            if key in data_dict:
                data_dict[key] *= self.scale[key]
        return data_dict
=======
            data_dict[key] *= self.scale[key]
        return data_dict


class Normalize:
    """Normalize data class.

    Args:
        mean (Union[np.array, Tuple[float, ...]]): Mean of training dataset.
        std (Union[np.array, Tuple[float, ...]]): Standard Deviation of training dataset.
        apply_keys (Tuple[str, ...], optional): Which data is the normalization method applied to. Defaults to ("input", "label").

    Examples:
        >>> import ppsci
        >>> normalize = ppsci.data.transform.Normalize((0.0, 0.0, 0.0), (1.0, 1.0, 1.0))
    """

    def __init__(
        self,
        mean: Union[np.array, Tuple[float, ...]],
        std: Union[np.array, Tuple[float, ...]],
        apply_keys: Tuple[str, ...] = ("input", "label"),
    ):
        if len(apply_keys) == 0 or len(set(apply_keys) | {"input", "label"}) > 2:
            raise ValueError(
                f"apply_keys should be a non empty subset of ('input', 'label'), but got {apply_keys}"
            )
        self.mean = mean
        self.std = std
        self.apply_keys = apply_keys

    def __call__(self, data):
        input_item, label_item, weight_item = data
        if "input" in self.apply_keys:
            for key, value in input_item.items():
                input_item[key] = (value - self.mean) / self.std
        if "label" in self.apply_keys:
            for key, value in label_item.items():
                label_item[key] = (value - self.mean) / self.std
        return input_item, label_item, weight_item


class Log1p:
    """Calculates the natural logarithm of one plus the data, element-wise.

    Args:
        scale (float, optional): Scale data. Defaults to 1.0.
        apply_keys (Tuple[str, ...], optional): Which data is the log1p method applied to. Defaults to ("input", "label").

    Examples:
        >>> import ppsci
        >>> log1p = ppsci.data.transform.Log1p(1e-5)
    """

    def __init__(
        self,
        scale: float = 1.0,
        apply_keys: Tuple[str, ...] = ("input", "label"),
    ):
        if len(apply_keys) == 0 or len(set(apply_keys) | {"input", "label"}) > 2:
            raise ValueError(
                f"apply_keys should be a non empty subset of ('input', 'label'), but got {apply_keys}"
            )
        self.scale = scale
        self.apply_keys = apply_keys

    def __call__(self, data):
        input_item, label_item, weight_item = data
        if "input" in self.apply_keys:
            for key, value in input_item.items():
                input_item[key] = np.log1p(value / self.scale)
        if "label" in self.apply_keys:
            for key, value in label_item.items():
                label_item[key] = np.log1p(value / self.scale)
        return input_item, label_item, weight_item


class CropData:
    """Crop data class.

    Args:
        xmin (Tuple[int, ...]): Bottom left corner point, [x0, y0].
        xmax (Tuple[int, ...]): Top right corner point, [x1, y1].
        apply_keys (Tuple[str, ...], optional): Which data is the crop method applied to. Defaults to ("input", "label").

    Examples:
        >>> import ppsci
        >>> crop_data = ppsci.data.transform.CropData((0, 0), (720, 1440))
    """

    def __init__(
        self,
        xmin: Tuple[int, ...],
        xmax: Tuple[int, ...],
        apply_keys: Tuple[str, ...] = ("input", "label"),
    ):
        if len(apply_keys) == 0 or len(set(apply_keys) | {"input", "label"}) > 2:
            raise ValueError(
                f"apply_keys should be a non empty subset of ('input', 'label'), but got {apply_keys}"
            )
        self.xmin = xmin
        self.xmax = xmax
        self.apply_keys = apply_keys

    def __call__(self, data):
        input_item, label_item, weight_item = data
        if "input" in self.apply_keys:
            for key, value in input_item.items():
                input_item[key] = value[
                    :, self.xmin[0] : self.xmax[0], self.xmin[1] : self.xmax[1]
                ]
        if "label" in self.apply_keys:
            for key, value in label_item.items():
                label_item[key] = value[
                    :, self.xmin[0] : self.xmax[0], self.xmin[1] : self.xmax[1]
                ]
        return input_item, label_item, weight_item


class SqueezeData:
    """Squeeze data clsss.

    Args:
        apply_keys (Tuple[str, ...], optional): Which data is the squeeze method applied to. Defaults to ("input", "label").

    Examples:
        >>> import ppsci
        >>> squeeze_data = ppsci.data.transform.SqueezeData()
    """

    def __init__(self, apply_keys: Tuple[str, ...] = ("input", "label")):
        if len(apply_keys) == 0 or len(set(apply_keys) | {"input", "label"}) > 2:
            raise ValueError(
                f"apply_keys should be a non empty subset of ('input', 'label'), but got {apply_keys}"
            )
        self.apply_keys = apply_keys

    def __call__(self, data):
        input_item, label_item, weight_item = data
        if "input" in self.apply_keys:
            for key, value in input_item.items():
                if value.ndim == 4:
                    B, C, H, W = value.shape
                    input_item[key] = value.reshape((B * C, H, W))
                if value.ndim != 3:
                    raise ValueError(
                        "Only support squeeze data to ndim=3 now, but got ndim={value.ndim}"
                    )
        if "label" in self.apply_keys:
            for key, value in label_item.items():
                if value.ndim == 4:
                    B, C, H, W = value.shape
                    label_item[key] = value.reshape((B * C, H, W))
                if value.ndim != 3:
                    raise ValueError(
                        "Only support squeeze data to ndim=3 now, but got ndim={value.ndim}"
                    )
        return input_item, label_item, weight_item
>>>>>>> f90815d0
<|MERGE_RESOLUTION|>--- conflicted
+++ resolved
@@ -58,12 +58,8 @@
 
     def __call__(self, data_dict):
         for key in self.scale:
-<<<<<<< HEAD
             if key in data_dict:
                 data_dict[key] *= self.scale[key]
-        return data_dict
-=======
-            data_dict[key] *= self.scale[key]
         return data_dict
 
 
@@ -220,5 +216,4 @@
                     raise ValueError(
                         "Only support squeeze data to ndim=3 now, but got ndim={value.ndim}"
                     )
-        return input_item, label_item, weight_item
->>>>>>> f90815d0
+        return input_item, label_item, weight_item