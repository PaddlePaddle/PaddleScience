# Copyright (c) 2023 PaddlePaddle Authors. All Rights Reserved.

# Licensed under the Apache License, Version 2.0 (the "License");
# you may not use this file except in compliance with the License.
# You may obtain a copy of the License at

#     http://www.apache.org/licenses/LICENSE-2.0

# Unless required by applicable law or agreed to in writing, software
# distributed under the License is distributed on an "AS IS" BASIS,
# WITHOUT WARRANTIES OR CONDITIONS OF ANY KIND, either express or implied.
# See the License for the specific language governing permissions and
# limitations under the License.

import types
from typing import Any
from typing import Callable
from typing import Dict
from typing import Tuple

import numpy as np
import sympy
from sympy.parsing import sympy_parser as sp_parser

from ppsci import loss
from ppsci.constraint import base
from ppsci.data import dataset
from ppsci.utils import misc


class SupervisedConstraint(base.Constraint):
    """Class for supervised constraint.

    Args:
        data_file (str): File path of data.
        input_keys (Tuple[str, ...]): List of input keys.
        label_keys (Tuple[str, ...]): List of label keys.
        alias_dict (Dict[str, str]): Dict of alias(es) for input and label keys.
        dataloader_cfg (Dict[str, Any]): Dataloader config.
        loss (loss.LossBase): Loss functor.
        weight_dict (Dict[str, Callable], optional): Define the weight of each
            constraint variable. Defaults to None.
        timestamps (Tuple[float, ...], optional): The number of repetitions of the data
            in the time dimension. Defaults to None.
        name (str, optional): Name of constraint object. Defaults to "Sup".
    """

    def __init__(
        self,
<<<<<<< HEAD
        data_file,
        input_keys,
        label_expr,
        alias_dict,
        dataloader_cfg,
        loss,
        weight_dict=None,
        timestamps=None,
        name="SupBC",
=======
        data_file: str,
        input_keys: Tuple[str, ...],
        label_keys: Tuple[str, ...],
        alias_dict: Dict[str, str],
        dataloader_cfg: Dict[str, Any],
        loss: loss.LossBase,
        weight_dict: Dict[str, Callable] = None,
        timestamps: Tuple[float, ...] = None,
        name: str = "Sup",
>>>>>>> c83b5d57
    ):
        self.input_keys = [
            alias_dict[key] if key in alias_dict else key for key in input_keys
        ]
        self.output_keys = [
            alias_dict[key] if key in alias_dict else key for key in label_expr
        ]

        # load raw data, prepare input and label
        if data_file.endswith(".csv"):
            # load data
<<<<<<< HEAD
            data = self._load_csv_file(
                data_file, input_keys + list(label_expr.keys()), alias_dict
            )
=======
            data = misc.load_csv_file(data_file, input_keys + label_keys, alias_dict)
>>>>>>> c83b5d57
            if "t" not in data and timestamps is None:
                raise ValueError(
                    "Time should be given by argument timestamps or data itself."
                )
            if timestamps is not None:
                if "t" in data:
                    # filter data according to given timestamps
                    raw_time_array = data["t"]
                    mask = []
                    for ti in timestamps:
                        mask.append(
                            np.nonzero(np.isclose(raw_time_array, ti).flatten())[0]
                        )
                    data = misc.convert_to_array(
                        data, self.input_keys + self.output_keys
                    )
                    mask = np.concatenate(mask, 0)
                    data = data[mask]
                    data = misc.convert_to_dict(
                        data, self.input_keys + self.output_keys
                    )
                else:
                    # repeat data according to given timestamps
                    data = misc.convert_to_array(
                        data, self.input_keys + self.output_keys
                    )
                    data = misc.combine_array_with_time(data, timestamps)
                    self.input_keys = ["t"] + self.input_keys
                    data = misc.convert_to_dict(
                        data, self.input_keys + self.output_keys
                    )
                input = {key: data[key] for key in self.input_keys}
                label = {key: data[key] for key in self.output_keys}
                self.num_timestamp = len(timestamps)
            else:
                # use all input and label
                input = {key: data[key] for key in self.input_keys}
                label = {key: data[key] for key in self.output_keys}
                self.num_timestamp = len(np.unique(data["t"]))

            self.label_expr = label_expr
        elif data_file.endswith(".mat"):
            data = self._load_mat_file(
                data_file, input_keys + list(label_expr.keys()), alias_dict
            )
            # time already in data and "t" in input_keys
            input = {key: data[key] for key in self.input_keys}
            label = {key: data[key] for key in self.output_keys}
            self.num_timestamp = len(np.unique(data["t_f"]))

            self.label_expr = label_expr
        else:
            raise NotImplementedError("Only suppport .csv file now.")

        # prepare weight
        weight = {key: np.ones_like(next(iter(label.values()))) for key in label}
        if weight_dict is not None:
            for key, value in weight_dict.items():
                if isinstance(value, str):
                    value = sp_parser.parse_expr(value)

                if isinstance(value, (int, float)):
                    weight[key] = np.full_like(next(iter(label.values())), float(value))
                elif isinstance(value, sympy.Basic):
                    func = sympy.lambdify(
                        [sympy.Symbol(k) for k in self.input_keys],
                        value,
                        [{"amax": lambda xy, _: np.maximum(xy[0], xy[1])}, "numpy"],
                    )
                    weight[key] = func(**{k: input[k] for k in self.input_keys})
                elif isinstance(value, types.FunctionType):
                    func = value
                    weight[key] = func(input)
                    if isinstance(weight[key], (int, float)):
                        weight[key] = np.full_like(
                            next(iter(input.values())), float(weight[key])
                        )
                else:
                    raise NotImplementedError(f"type of {type(value)} is invalid yet.")

        # wrap input, label, weight into a dataset
        _dataset = getattr(dataset, dataloader_cfg["dataset"])(input, label, weight)

        # construct dataloader with dataset and dataloader_cfg
        super().__init__(_dataset, dataloader_cfg, loss, name)<|MERGE_RESOLUTION|>--- conflicted
+++ resolved
@@ -47,17 +47,6 @@
 
     def __init__(
         self,
-<<<<<<< HEAD
-        data_file,
-        input_keys,
-        label_expr,
-        alias_dict,
-        dataloader_cfg,
-        loss,
-        weight_dict=None,
-        timestamps=None,
-        name="SupBC",
-=======
         data_file: str,
         input_keys: Tuple[str, ...],
         label_keys: Tuple[str, ...],
@@ -67,7 +56,6 @@
         weight_dict: Dict[str, Callable] = None,
         timestamps: Tuple[float, ...] = None,
         name: str = "Sup",
->>>>>>> c83b5d57
     ):
         self.input_keys = [
             alias_dict[key] if key in alias_dict else key for key in input_keys
@@ -79,13 +67,7 @@
         # load raw data, prepare input and label
         if data_file.endswith(".csv"):
             # load data
-<<<<<<< HEAD
-            data = self._load_csv_file(
-                data_file, input_keys + list(label_expr.keys()), alias_dict
-            )
-=======
             data = misc.load_csv_file(data_file, input_keys + label_keys, alias_dict)
->>>>>>> c83b5d57
             if "t" not in data and timestamps is None:
                 raise ValueError(
                     "Time should be given by argument timestamps or data itself."
@@ -126,19 +108,17 @@
                 label = {key: data[key] for key in self.output_keys}
                 self.num_timestamp = len(np.unique(data["t"]))
 
-            self.label_expr = label_expr
+            self.label_expr = {key: (lambda d, k=key: d[k]) for key in self.output_keys}
         elif data_file.endswith(".mat"):
-            data = self._load_mat_file(
-                data_file, input_keys + list(label_expr.keys()), alias_dict
-            )
+            data = self._load_mat_file(data_file, input_keys + label_keys, alias_dict)
             # time already in data and "t" in input_keys
             input = {key: data[key] for key in self.input_keys}
             label = {key: data[key] for key in self.output_keys}
             self.num_timestamp = len(np.unique(data["t_f"]))
 
-            self.label_expr = label_expr
+            self.label_expr = {key: (lambda d, k=key: d[k]) for key in self.output_keys}
         else:
-            raise NotImplementedError("Only suppport .csv file now.")
+            raise NotImplementedError("Only suppport .csv and .mat file now.")
 
         # prepare weight
         weight = {key: np.ones_like(next(iter(label.values()))) for key in label}
