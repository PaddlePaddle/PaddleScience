--- conflicted
+++ resolved
@@ -484,11 +484,7 @@
         super().__init__()
         self._opt_list = optimizer_list
         if "LBFGS" in set(misc.typename(opt) for opt in optimizer_list):
-<<<<<<< HEAD
-            raise ValueError(f"LBFGS is not supported in OptimizerList yet.")
-=======
             raise ValueError("LBFGS is not supported in OptimizerList yet.")
->>>>>>> c0ae483a
 
     def step(self):
         for opt in self._opt_list:
@@ -517,8 +513,4 @@
         return self._opt_list[idx]
 
     def __setitem__(self, idx, opt):
-<<<<<<< HEAD
-        raise NotImplementedError(f"Can not modify any item in OptimizerList.")
-=======
-        raise NotImplementedError("Can not modify any item in OptimizerList.")
->>>>>>> c0ae483a
+        raise NotImplementedError("Can not modify any item in OptimizerList.")