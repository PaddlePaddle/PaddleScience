# Copyright (c) 2023 PaddlePaddle Authors. All Rights Reserved.

# Licensed under the Apache License, Version 2.0 (the "License");
# you may not use this file except in compliance with the License.
# You may obtain a copy of the License at

#     http://www.apache.org/licenses/LICENSE-2.0

# Unless required by applicable law or agreed to in writing, software
# distributed under the License is distributed on an "AS IS" BASIS,
# WITHOUT WARRANTIES OR CONDITIONS OF ANY KIND, either express or implied.
# See the License for the specific language governing permissions and
# limitations under the License.

from __future__ import annotations

from typing import TYPE_CHECKING
from typing import Callable
from typing import Dict
from typing import Optional
from typing import Tuple

from paddle import jit
from paddle import nn
from paddle.framework import core

if TYPE_CHECKING:
    import paddle
    from ppsci import constraint
    from ppsci import validate
    from ppsci import arch

from ppsci.autodiff import clear

__all__ = [
    "ExpressionSolver",
]


class ExpressionSolver(nn.Layer):
    """Expression computing helper, which compute named result according to corresponding
    function and related inputs.

    Examples:
        >>> import ppsci
        >>> model = ppsci.arch.MLP(("x", "y"), ("u", "v"), 5, 128)
        >>> expr_solver = ExpressionSolver()
    """

    nvtx_flag: bool  # only for nsight analysis

    def __init__(self):
        super().__init__()

    def forward(self, *args, **kwargs):
        raise NotImplementedError(
            "Use train_forward/eval_forward/visu_forward instead of forward."
        )

    @jit.to_static
    def train_forward(
        self,
        expr_dicts: Tuple[Dict[str, Callable], ...],
        input_dicts: Tuple[Dict[str, "paddle.Tensor"], ...],
        model: arch.Arch,
        constraint: Dict[str, "constraint.Constraint"],
        label_dicts: Tuple[Dict[str, "paddle.Tensor"], ...],
        weight_dicts: Tuple[Dict[str, "paddle.Tensor"], ...],
<<<<<<< HEAD
    ) -> Dict[str, "paddle.Tensor"]:
=======
    ) -> Tuple[Dict[str, "paddle.Tensor"], Dict[str, float]]:
>>>>>>> bf17f68b
        """Forward computation for training, including model forward and equation
        forward.

        Args:
            expr_dicts (Tuple[Dict[str, Callable], ...]): Tuple of expression dicts.
            input_dicts (Tuple[Dict[str, paddle.Tensor], ...]): Tuple of input dicts.
            model (arch.Arch): NN model.
            constraint (Dict[str, "constraint.Constraint"]): Constraint dict.
            label_dicts (Tuple[Dict[str, paddle.Tensor], ...]): Tuple of label dicts.
            weight_dicts (Tuple[Dict[str, paddle.Tensor], ...]): Tuple of weight dicts.

        Returns:
            Tuple[Dict[str, "paddle.Tensor"], Dict[str, float]]:
                all_losses: A loss dictionary containing the output terms of all constraints,
                constraint_losses: The loss values of all constraints.
        """
<<<<<<< HEAD
        output_dicts = []
        constraint_losses = {}
=======
        losses_all: Dict[str, "paddle.Tensor"] = {}
        losses_constraint: Dict[str, float] = {}
>>>>>>> bf17f68b

        for i, cst_name in enumerate(constraint):
            cst_obj = constraint[cst_name]

            # model forward
            if self.nvtx_flag:  # only for nsight analysis
                core.nvprof_nvtx_push(f"Constraint {cst_name}")

            output_dict = model(input_dicts[i])

            # equation forward
            data_dict = {k: v for k, v in input_dicts[i].items()}
            data_dict.update(output_dict)
            for name, expr in expr_dicts[i].items():
                output_dict[name] = expr(data_dict)

            # put field 'area' into output_dict
            if "area" in input_dicts[i]:
                output_dict["area"] = input_dicts[i]["area"]

            # clear differentiation cache
            clear()

            # compute loss for each constraint according to its' own output, label and weight
            losses: Dict[str, "paddle.Tensor"] = cst_obj.loss(
                output_dict,
                label_dicts[i],
                weight_dicts[i],
            )
<<<<<<< HEAD
            constraint_losses.update(constraint_loss)
=======
            # update losses into 'losses_all' and 'losses_constraint'
            # 'losses_all': Will be send to loss aggregator for further computing final loss(scalar)
            # 'losses_constraint': Will be used in logging
            losses_constraint[cst_name] = 0.0
            for key in losses:
                losses_constraint[cst_name] += losses[key].item()
                if key in losses_all:
                    losses_all[key] += losses[key]
                else:
                    losses_all[key] = losses[key]
>>>>>>> bf17f68b

            if self.nvtx_flag:  # only for nsight analysis
                core.nvprof_nvtx_pop()

        return losses_all, losses_constraint

    @jit.to_static
    def eval_forward(
        self,
        expr_dict: Dict[str, Callable],
        input_dict: Dict[str, "paddle.Tensor"],
        model: arch.Arch,
        validator: "validate.Validator",
        label_dict: Dict[str, "paddle.Tensor"],
        weight_dict: Dict[str, "paddle.Tensor"],
    ) -> Tuple[Dict[str, "paddle.Tensor"], Dict[str, "paddle.Tensor"]]:
        """Forward computation for evaluation, including model forward and equation
        forward.

        Args:
            expr_dict (Dict[str, Callable]): Expression dict.
            input_dict (Dict[str, paddle.Tensor]): Input dict.
            model (arch.Arch): NN model.
            validator (validate.Validator): Validator.
            label_dict (Dict[str, paddle.Tensor]): Label dict.
            weight_dict (Dict[str, paddle.Tensor]): Weight dict.

        Returns:
            Tuple[Dict[str, paddle.Tensor], Dict[str, paddle.Tensor]]: Result dict and loss for
                given validator.
        """
        # model forward
        output_dict = model(input_dict)

        # equation forward
        data_dict = {k: v for k, v in input_dict.items()}
        data_dict.update(output_dict)
        for name, expr in expr_dict.items():
            output_dict[name] = expr(data_dict)

        # put field 'area' into output_dict
        if "area" in input_dict:
            output_dict["area"] = input_dict["area"]

        # clear differentiation cache
        clear()

        # compute loss for each validator according to its' own output, label and weight
        validator_losses = validator.loss(
            output_dict,
            label_dict,
            weight_dict,
        )
        return output_dict, validator_losses

    def visu_forward(
        self,
        expr_dict: Optional[Dict[str, Callable]],
        input_dict: Dict[str, "paddle.Tensor"],
        model: arch.Arch,
    ) -> Dict[str, "paddle.Tensor"]:
        """Forward computation for visualization, including model forward and equation
        forward.

        Args:
            expr_dict (Optional[Dict[str, Callable]]): Expression dict.
            input_dict (Dict[str, paddle.Tensor]): Input dict.
            model (arch.Arch): NN model.

        Returns:
            Dict[str, paddle.Tensor]: Result dict for given expression dict.
        """
        # model forward
        output_dict = model(input_dict)

        if isinstance(expr_dict, dict):
            # equation forward
            data_dict = {k: v for k, v in input_dict.items()}
            data_dict.update(output_dict)
            for name, expr in expr_dict.items():
                output_dict[name] = expr(data_dict)

        # clear differentiation cache
        clear()

        return output_dict<|MERGE_RESOLUTION|>--- conflicted
+++ resolved
@@ -66,11 +66,7 @@
         constraint: Dict[str, "constraint.Constraint"],
         label_dicts: Tuple[Dict[str, "paddle.Tensor"], ...],
         weight_dicts: Tuple[Dict[str, "paddle.Tensor"], ...],
-<<<<<<< HEAD
-    ) -> Dict[str, "paddle.Tensor"]:
-=======
     ) -> Tuple[Dict[str, "paddle.Tensor"], Dict[str, float]]:
->>>>>>> bf17f68b
         """Forward computation for training, including model forward and equation
         forward.
 
@@ -87,13 +83,8 @@
                 all_losses: A loss dictionary containing the output terms of all constraints,
                 constraint_losses: The loss values of all constraints.
         """
-<<<<<<< HEAD
-        output_dicts = []
-        constraint_losses = {}
-=======
         losses_all: Dict[str, "paddle.Tensor"] = {}
         losses_constraint: Dict[str, float] = {}
->>>>>>> bf17f68b
 
         for i, cst_name in enumerate(constraint):
             cst_obj = constraint[cst_name]
@@ -123,9 +114,6 @@
                 label_dicts[i],
                 weight_dicts[i],
             )
-<<<<<<< HEAD
-            constraint_losses.update(constraint_loss)
-=======
             # update losses into 'losses_all' and 'losses_constraint'
             # 'losses_all': Will be send to loss aggregator for further computing final loss(scalar)
             # 'losses_constraint': Will be used in logging
@@ -136,7 +124,6 @@
                     losses_all[key] += losses[key]
                 else:
                     losses_all[key] = losses[key]
->>>>>>> bf17f68b
 
             if self.nvtx_flag:  # only for nsight analysis
                 core.nvprof_nvtx_pop()
