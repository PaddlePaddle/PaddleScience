"""Copyright (c) 2023 PaddlePaddle Authors. All Rights Reserved.

Licensed under the Apache License, Version 2.0 (the "License");
you may not use this file except in compliance with the License.
You may obtain a copy of the License at

    http://www.apache.org/licenses/LICENSE-2.0

Unless required by applicable law or agreed to in writing, software
distributed under the License is distributed on an "AS IS" BASIS,
WITHOUT WARRANTIES OR CONDITIONS OF ANY KIND, either express or implied.
See the License for the specific language governing permissions and
limitations under the License.
"""

<<<<<<< HEAD
=======
from ppsci.autodiff import hessian
from ppsci.autodiff import jacobian
>>>>>>> 862076b1
from ppsci.equation.pde import base


class NavierStokes(base.PDE):
    """NavierStokes

    Args:
        nu (float): Dynamic viscosity.
        rho (float): Density.
        dim (int): Dimension of equation.
        time (bool): Whether the euqation is time-dependent.
    """

    def __init__(self, nu, rho, dim, time):
        super().__init__()
        self.nu = nu
        self.rho = rho
        self.dim = dim
        self.time = time

        def continuity_compute_func(out):
            x, y = out["x"], out["y"]
            u, v = out["u"], out["v"]
            continuity = jacobian(u, x) + jacobian(v, y)
            if self.dim == 3:
                z = out["z"]
                w = out["w"]
                continuity += jacobian(w, z)
            return continuity

        self.add_equation("continuity", continuity_compute_func)

        def momentum_x_compute_func(out):
            x, y = out["x"], out["y"]
            u, v, p = out["u"], out["v"], out["p"]
            momentum_x = (
                u * jacobian(u, x)
                + v * jacobian(u, y)
<<<<<<< HEAD
                - self.nu / self.rho * hessian(u, x)
                - self.nu / self.rho * hessian(u, y)
                + 1 / self.rho * jacobian(p, x)
=======
                - nu / rho * hessian(u, x)
                - nu / rho * hessian(u, y)
                + 1 / rho * jacobian(p, x)
>>>>>>> 862076b1
            )
            if self.time:
                t = out["t"]
                momentum_x += jacobian(u, t)
            if self.dim == 3:
                z = out["z"]
                w = out["w"]
                momentum_x += w * jacobian(u, z)
<<<<<<< HEAD
                momentum_x -= self.nu / self.rho * hessian(u, z)
=======
                momentum_x -= nu / rho * hessian(u, z)
>>>>>>> 862076b1
            return momentum_x

        self.add_equation("momentum_x", momentum_x_compute_func)

        def momentum_y_compute_func(out):
            x, y = out["x"], out["y"]
            u, v, p = out["u"], out["v"], out["p"]
            momentum_y = (
                u * jacobian(v, x)
                + v * jacobian(v, y)
<<<<<<< HEAD
                - self.nu / self.rho * hessian(v, x)
                - self.nu / self.rho * hessian(v, y)
                + 1 / self.rho * jacobian(p, y)
=======
                - nu / rho * hessian(v, x)
                - nu / rho * hessian(v, y)
                + 1 / rho * jacobian(p, y)
>>>>>>> 862076b1
            )
            if self.time:
                t = out["t"]
                momentum_y += jacobian(v, t)
            if self.dim == 3:
                z = out["z"]
                w = out["w"]
                momentum_y += w * jacobian(v, z)
<<<<<<< HEAD
                momentum_y -= self.nu / self.rho * hessian(v, z)
=======
                momentum_y -= nu / rho * hessian(v, z)
>>>>>>> 862076b1
            return momentum_y

        self.add_equation("momentum_y", momentum_y_compute_func)

        if self.dim == 3:

            def momentum_z_compute_func(out):
<<<<<<< HEAD
                x, y = out["x"], out["y"]
                u, v, p = out["u"], out["v"], out["p"]
                momentum_z = (
                    u * jacobian(w, x)
                    + v * jacobian(w, y)
                    - self.nu / self.rho * hessian(w, x)
                    - self.nu / self.rho * hessian(w, y)
                    + 1 / self.rho * jacobian(p, z)
=======
                x, y, z = out["x"], out["y"], out["z"]
                u, v, w, p = out["u"], out["v"], out["w"], out["p"]
                momentum_z = (
                    u * jacobian(w, x)
                    + v * jacobian(w, y)
                    - nu / rho * hessian(w, x)
                    - nu / rho * hessian(w, y)
                    + 1 / rho * jacobian(p, z)
>>>>>>> 862076b1
                )
                if self.time:
                    t = out["t"]
                    momentum_z += jacobian(w, t)
                if self.dim == 3:
                    z = out["z"]
                    w = out["w"]
                    momentum_z += w * jacobian(w, z)
<<<<<<< HEAD
                    momentum_z -= self.nu / self.rho * hessian(w, z)
=======
                    momentum_z -= nu / rho * hessian(w, z)
>>>>>>> 862076b1
                return momentum_z

            self.add_equation("momentum_z", momentum_z_compute_func)<|MERGE_RESOLUTION|>--- conflicted
+++ resolved
@@ -13,11 +13,8 @@
 limitations under the License.
 """
 
-<<<<<<< HEAD
-=======
 from ppsci.autodiff import hessian
 from ppsci.autodiff import jacobian
->>>>>>> 862076b1
 from ppsci.equation.pde import base
 
 
@@ -56,15 +53,9 @@
             momentum_x = (
                 u * jacobian(u, x)
                 + v * jacobian(u, y)
-<<<<<<< HEAD
-                - self.nu / self.rho * hessian(u, x)
-                - self.nu / self.rho * hessian(u, y)
-                + 1 / self.rho * jacobian(p, x)
-=======
                 - nu / rho * hessian(u, x)
                 - nu / rho * hessian(u, y)
                 + 1 / rho * jacobian(p, x)
->>>>>>> 862076b1
             )
             if self.time:
                 t = out["t"]
@@ -73,11 +64,7 @@
                 z = out["z"]
                 w = out["w"]
                 momentum_x += w * jacobian(u, z)
-<<<<<<< HEAD
-                momentum_x -= self.nu / self.rho * hessian(u, z)
-=======
                 momentum_x -= nu / rho * hessian(u, z)
->>>>>>> 862076b1
             return momentum_x
 
         self.add_equation("momentum_x", momentum_x_compute_func)
@@ -88,15 +75,9 @@
             momentum_y = (
                 u * jacobian(v, x)
                 + v * jacobian(v, y)
-<<<<<<< HEAD
-                - self.nu / self.rho * hessian(v, x)
-                - self.nu / self.rho * hessian(v, y)
-                + 1 / self.rho * jacobian(p, y)
-=======
                 - nu / rho * hessian(v, x)
                 - nu / rho * hessian(v, y)
                 + 1 / rho * jacobian(p, y)
->>>>>>> 862076b1
             )
             if self.time:
                 t = out["t"]
@@ -105,11 +86,7 @@
                 z = out["z"]
                 w = out["w"]
                 momentum_y += w * jacobian(v, z)
-<<<<<<< HEAD
-                momentum_y -= self.nu / self.rho * hessian(v, z)
-=======
                 momentum_y -= nu / rho * hessian(v, z)
->>>>>>> 862076b1
             return momentum_y
 
         self.add_equation("momentum_y", momentum_y_compute_func)
@@ -117,16 +94,6 @@
         if self.dim == 3:
 
             def momentum_z_compute_func(out):
-<<<<<<< HEAD
-                x, y = out["x"], out["y"]
-                u, v, p = out["u"], out["v"], out["p"]
-                momentum_z = (
-                    u * jacobian(w, x)
-                    + v * jacobian(w, y)
-                    - self.nu / self.rho * hessian(w, x)
-                    - self.nu / self.rho * hessian(w, y)
-                    + 1 / self.rho * jacobian(p, z)
-=======
                 x, y, z = out["x"], out["y"], out["z"]
                 u, v, w, p = out["u"], out["v"], out["w"], out["p"]
                 momentum_z = (
@@ -135,7 +102,6 @@
                     - nu / rho * hessian(w, x)
                     - nu / rho * hessian(w, y)
                     + 1 / rho * jacobian(p, z)
->>>>>>> 862076b1
                 )
                 if self.time:
                     t = out["t"]
@@ -144,11 +110,7 @@
                     z = out["z"]
                     w = out["w"]
                     momentum_z += w * jacobian(w, z)
-<<<<<<< HEAD
-                    momentum_z -= self.nu / self.rho * hessian(w, z)
-=======
                     momentum_z -= nu / rho * hessian(w, z)
->>>>>>> 862076b1
                 return momentum_z
 
             self.add_equation("momentum_z", momentum_z_compute_func)