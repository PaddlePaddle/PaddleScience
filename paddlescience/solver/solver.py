--- conflicted
+++ resolved
@@ -365,7 +365,6 @@
 
             inputs_labels = list()
 
-<<<<<<< HEAD
             # dynamic mode: make network in net's constructor
             # static  mode: make network here 
             self.algo.net.make_network()
@@ -405,30 +404,16 @@
             # new ad
             if config.prim_enabled():
                 config.prim2orig()
-=======
-            self.train_program = paddle.static.Program()
-            self.startup_program = paddle.static.Program()
->>>>>>> 2ca2af1e
 
             # construct train program
             with paddle.static.program_guard(self.train_program,
                                              self.startup_program):
 
-<<<<<<< HEAD
                 self.algo.net.make_network()
                 ins = list()
                 for i in range(len(inputs)):
                     ishape = list(inputs[i].shape)
                     ishape[0] = -1
-=======
-                # dynamic mode: make network in net's constructor
-                # static  mode: make network here 
-                self.algo.net.make_network_static()
-
-                # inputs
-                for i in range(len(self.inputs)):
-                    #inputs
->>>>>>> 2ca2af1e
                     input = paddle.static.data(
                         name='input' + str(i),
                         shape=self.inputs[i].shape,
@@ -538,7 +523,7 @@
                                          self.startup_program):
             with paddle.utils.unique_name.guard():
 
-                self.algo.net.make_network_static()
+                self.algo.net.make_network()
                 ins = list()
                 for i in range(len(self.inputs)):
                     ishape = list(self.inputs[i].shape)
