--- conflicted
+++ resolved
@@ -42,7 +42,6 @@
                       "loss: ",
                       loss.numpy()[0], "eq_loss: ",
                       eq_loss.numpy()[0], "bc_loss: ", bc_loss.numpy()[0])
-<<<<<<< HEAD
             if (epoch_id + 1) % checkpoint_freq == 0:
                 paddle.save(self.algo.net.state_dict(),
                             './checkpoint/net_params_' + str(epoch_id + 1))
@@ -50,11 +49,6 @@
                             './checkpoint/opt_params_' + str(epoch_id + 1))
                 np.save('./checkpoint/rslt_' + str(epoch_id + 1) + '.npy',
                         self.algo.net.nn_func(self.algo.loss.geo.steps))
-=======
-            if epoch_id % checkpoint_freq == 0:
-                np.save('./checkpoint_' + str(epoch_id) + '.npy',
-                        self.algo.net.nn_func(self.algo.loss.geo.get_domain()))
->>>>>>> 1ea18313
 
         def solution_fn(geo):
             return self.algo.net.nn_func(geo.steps)
