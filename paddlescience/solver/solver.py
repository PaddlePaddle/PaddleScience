--- conflicted
+++ resolved
@@ -15,16 +15,9 @@
 import time
 
 import numpy as np
-import os
 import paddle
 from paddle.distributed.fleet import auto
 from paddle.incubate.optimizer.functional.bfgs import minimize_bfgs
-<<<<<<< HEAD
-from paddle.incubate.optimizer.functional.lbfgs import minimize_lbfgs
-=======
-from . import utils
-from .. import config, logging
->>>>>>> 97c1fd6c
 from visualdl import LogWriter
 
 from .. import config
@@ -108,7 +101,6 @@
     """
 
     # init
-<<<<<<< HEAD
     def __init__(
         self,
         pde,
@@ -120,17 +112,6 @@
         train_dataloader=None,
         valid_dataloader=None,
     ):
-=======
-    def __init__(self,
-                 pde,
-                 algo,
-                 opt=None,
-                 data_driven=False,
-                 lr_scheduler=None,
-                 lr_update_method='epoch',
-                 train_dataloader=None,
-                 valid_dataloader=None):
->>>>>>> 97c1fd6c
         super(Solver, self).__init__()
 
         self.pde = pde
@@ -142,7 +123,6 @@
         self.lr_scheduler = lr_scheduler
 
         assert lr_update_method in [
-<<<<<<< HEAD
             "epoch",
             "step",
         ], "invalid lr update method: {!r}".format(lr_update_method)
@@ -151,15 +131,6 @@
         assert (train_dataloader is not None and valid_dataloader is not None) or (
             train_dataloader is None and valid_dataloader is None
         )
-=======
-            'epoch', 'step'
-        ], "invalid lr update method: {!r}".format(lr_update_method)
-        self.lr_update_method = lr_update_method
-
-        assert (train_dataloader is not None and
-                valid_dataloader is not None) or (train_dataloader is None and
-                                                  valid_dataloader is None)
->>>>>>> 97c1fd6c
         self.train_dataloader = train_dataloader
         self.valid_dataloader = valid_dataloader
 
@@ -182,7 +153,6 @@
     ):
         if paddle.in_dynamic_mode():
             if self.data_driven is False:
-<<<<<<< HEAD
                 return self.__solve_dynamic(
                     num_epoch, bs, checkpoint_freq, checkpoint_path
                 )
@@ -190,13 +160,6 @@
                 return self.__solve_dynamic_data_driven(
                     num_epoch, bs, checkpoint_freq, checkpoint_path
                 )
-=======
-                return self.__solve_dynamic(num_epoch, bs, checkpoint_freq,
-                                            checkpoint_path)
-            else:
-                return self.__solve_dynamic_data_driven(
-                    num_epoch, bs, checkpoint_freq, checkpoint_path)
->>>>>>> 97c1fd6c
         else:
             if paddle.distributed.get_world_size() == 1:
                 return self.__solve_static(
@@ -447,7 +410,6 @@
             writer_ic_loss.close()
             writer_data_loss.close()
 
-<<<<<<< HEAD
     def __solve_dynamic_data_driven(
         self, num_epoch, bs, checkpoint_freq, checkpoint_path
     ):
@@ -457,16 +419,6 @@
             vdl_writer = LogWriter(
                 logdir=os.path.join(checkpoint_path, "visualDL/loss")
             )
-=======
-    def __solve_dynamic_data_driven(self, num_epoch, bs, checkpoint_freq,
-                                    checkpoint_path):
-
-        logger = logging.get_logger(log_file=os.path.join(checkpoint_path,
-                                                          'train.log'))
-        if config.visualdl_enabled() == True:
-            vdl_writer = LogWriter(logdir=os.path.join(checkpoint_path,
-                                                       'visualDL/loss'))
->>>>>>> 97c1fd6c
 
         # for train
         for epoch in range(num_epoch):
@@ -480,7 +432,6 @@
                 cur_lr = self.opt.get_lr()
                 if idx % 10 == 0 or idx + 1 == total_batch:
                     logger.info(
-<<<<<<< HEAD
                         "epoch: [{}/{}], iter: [{}/{}], lr: {:.5f}, loss {:.5f}".format(
                             epoch, num_epoch, idx, total_batch, cur_lr, loss.item()
                         )
@@ -488,19 +439,10 @@
                 step = epoch * total_batch + idx
                 if config.visualdl_enabled() == True:
                     vdl_writer.add_scalar("loss", loss.item(), step)
-=======
-                        'epoch: [{}/{}], iter: [{}/{}], lr: {:.5f}, loss {:.5f}'
-                        .format(epoch, num_epoch, idx, total_batch, cur_lr,
-                                loss.item()))
-                step = epoch * total_batch + idx
-                if config.visualdl_enabled() == True:
-                    vdl_writer.add_scalar('loss', loss.item(), step)
->>>>>>> 97c1fd6c
 
                 loss.backward()
                 self.opt.step()
                 self.opt.clear_grad()
-<<<<<<< HEAD
                 if self.lr_update_method == "step":
                     self.lr_scheduler.step((epoch + 1) + float(idx) / total_batch)
 
@@ -511,24 +453,12 @@
                     epoch, num_epoch, cur_lr, loss_total.item() / total_batch
                 )
             )
-=======
-                if self.lr_update_method == 'step':
-                    self.lr_scheduler.step((epoch + 1) + float(idx) /
-                                           total_batch)
-
-            if self.lr_update_method == 'epoch':
-                self.lr_scheduler.step()
-            logger.info('epoch: [{}/{}], lr: {:.5f}, avg_loss {:.5f}'
-                        .format(epoch, num_epoch, cur_lr,
-                                loss_total.item() / total_batch))
->>>>>>> 97c1fd6c
 
             if (epoch + 1) % checkpoint_freq == 0 or epoch == num_epoch - 1:
                 # for eval
                 total_batch = len(self.valid_dataloader)
                 loss_total = 0
                 for idx, batch in enumerate(self.valid_dataloader):
-<<<<<<< HEAD
                     batch["visu_dir"] = os.path.join(
                         checkpoint_path, "visu/{}".format(epoch + 1)
                     )
@@ -554,24 +484,6 @@
                     self.opt.state_dict(),
                     checkpoint_path + "dynamic_opt_params_" + str(epoch + 1) + ".pdopt",
                 )
-=======
-                    batch['visu_dir'] = os.path.join(
-                        checkpoint_path, 'visu/{}'.format(epoch + 1))
-                    losses = self.algo.eval(**batch)
-                    loss_total = loss_total + losses['loss']
-                    if idx % 10 == 0 or idx + 1 == total_batch:
-                        logger.info('eval iter: [{}/{}], loss {:.5f}'
-                                    .format(idx, total_batch,
-                                            float(loss_total / (idx + 1))))
-                avg_loss = loss_total.item() / total_batch
-                logger.info('eval avg_loss {:.5f}'.format(avg_loss))
-
-                paddle.save(self.algo.net.state_dict(),
-                            checkpoint_path + 'dynamic_net_params_' +
-                            str(epoch + 1) + '.pdparams')
-                paddle.save(self.opt.state_dict(), checkpoint_path +
-                            'dynamic_opt_params_' + str(epoch + 1) + '.pdopt')
->>>>>>> 97c1fd6c
 
         if config.visualdl_enabled() == True:
             vdl_writer.close()
