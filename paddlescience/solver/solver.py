--- conflicted
+++ resolved
@@ -180,7 +180,6 @@
 
         inputs_labels = inputs + labels  # tmp to one list
 
-<<<<<<< HEAD
         # Adam optimizer
         if isinstance(self.opt, paddle.optimizer.AdamW) or isinstance(
                 self.opt, paddle.optimizer.Adam):
@@ -233,14 +232,6 @@
 
             self.algo.net.reconstruct(x0)
             _, outs = self.algo.compute(
-=======
-        print("Dynamic graph is currently used.")
-        for epoch in range(num_epoch):
-
-            # TODO: error out num_epoch==0
-
-            loss, outs, loss_details = self.algo.compute(
->>>>>>> 229313df
                 *inputs_labels,
                 ninputs=ninputs,
                 inputs_attr=inputs_attr,
@@ -250,31 +241,7 @@
             for i in range(len(outs)):
                 outs[i] = outs[i].numpy()
 
-<<<<<<< HEAD
             return outs
-=======
-            loss.backward()
-            self.opt.step()
-            self.opt.clear_grad()
-
-            print("epoch: " + str(epoch + 1), " loss:",
-                  loss.numpy()[0], " eq loss:", loss_details[0].numpy()[0],
-                  " bc loss:", loss_details[1].numpy()[0], " ic loss:",
-                  loss_details[2].numpy()[0], " data loss:",
-                  loss_details[3].numpy()[0])
-
-            if (epoch + 1) % checkpoint_freq == 0:
-                paddle.save(self.algo.net.state_dict(),
-                            checkpoint_path + 'dynamic_net_params_' +
-                            str(epoch + 1) + '.pdparams')
-                paddle.save(self.opt.state_dict(), checkpoint_path +
-                            'dynamic_opt_params_' + str(epoch + 1) + '.pdopt')
-
-        for i in range(len(outs)):
-            outs[i] = outs[i].numpy()
-
-        return outs
->>>>>>> 229313df
 
     # predict dynamic
     def __predict_dynamic(self, dynamic_net_file, dynamic_opt_file):
