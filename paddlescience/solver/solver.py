--- conflicted
+++ resolved
@@ -487,15 +487,6 @@
             fetches.append(loss_detail.name)
 
         # main loop
-<<<<<<< HEAD
-        # self.train_program = compile_and_convert_back_to_program(
-        #     self.train_program,
-        #     feed=feeds,
-        #     fetch_list=fetches,
-        #     use_prune=True,
-        #     loss_name=self.loss.name)
-=======
->>>>>>> 3fee56ba
         print("Static graph is currently used.")
         writer_loss = LogWriter(logdir=checkpoint_path + 'visualDL/loss')
         writer_eq_loss = LogWriter(logdir=checkpoint_path + 'visualDL/eq_loss')
