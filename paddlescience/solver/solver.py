--- conflicted
+++ resolved
@@ -447,25 +447,6 @@
 
         # main loop
         print("Static graph is currently used.")
-<<<<<<< HEAD
-        writer_loss = LogWriter(logdir=checkpoint_path + 'visualDL/loss')
-        writer_eq_loss = LogWriter(logdir=checkpoint_path + 'visualDL/eq_loss')
-        writer_bc_loss = LogWriter(logdir=checkpoint_path + 'visualDL/bc_loss')
-        writer_ic_loss = LogWriter(logdir=checkpoint_path + 'visualDL/ic_loss')
-        writer_data_loss = LogWriter(
-            logdir=checkpoint_path + 'visualDL/data_loss')
-
-        begin = time.time()
-        import os
-        if os.getenv('FLAGS_use_cinn') == "1":
-            print("=========== Run with CINN ===============")
-            from . import utils
-            compiled_program = utils.cinn_compile(self.train_program,
-                                                  self.loss.name, fetches)
-        else:
-            compiled_program = self.train_program
-
-=======
         if config.visualdl_enabled() == True:
             writer_loss = LogWriter(logdir=checkpoint_path + 'visualDL/loss')
             writer_eq_loss = LogWriter(
@@ -476,7 +457,17 @@
                 logdir=checkpoint_path + 'visualDL/ic_loss')
             writer_data_loss = LogWriter(
                 logdir=checkpoint_path + 'visualDL/data_loss')
->>>>>>> 41179856
+
+        import os, time
+        begin = time.time()
+        if os.getenv('FLAGS_use_cinn') == "1":
+            print("=========== Run with CINN ===============")
+            from . import utils
+            compiled_program = utils.cinn_compile(self.train_program,
+                                                  self.loss.name, fetches)
+        else:
+            compiled_program = self.train_program
+
         for epoch in range(num_epoch):
             if epoch == 1:
                 first_step_cost = time.time() - begin
