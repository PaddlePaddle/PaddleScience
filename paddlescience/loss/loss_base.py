--- conflicted
+++ resolved
@@ -166,15 +166,10 @@
                 rst = normal * jacobian[:, f_idx, :]  # TODO
             else:
                 var_idx = self.indvar.index(v)
-
                 rst = jacobian[:, f_idx, var_idx]
 
         # parser hessian for order 2
         elif order == 2:
-<<<<<<< HEAD
-=======
-
->>>>>>> f8eb0218
             var_idx = list()
             for it in item.args[1:]:
                 for i in range(it[1]):
@@ -182,7 +177,6 @@
                     var_idx.append(idx)
             rst = hessian[f_idx][:, var_idx[0], var_idx[1]]
 
-<<<<<<< HEAD
         # order >= 3
         else:
             out = self.outs[:, f_idx]
@@ -191,15 +185,6 @@
                     idx = self.indvar.index(it[0])
                     out = paddle.incubate.autograd.grad(out, input)[:, idx]
             rst = out
-=======
-            # if (len(item.args[1:]) == 1):
-            #     var_idx = self.indvar.index(item.args[1][0])
-            #     rst = hessian[f_idx][:, var_idx, var_idx]
-            # else:
-            #     var_idx1 = self.indvar.index(item.args[1][0])
-            #     var_idx2 = self.indvar.index(item.args[2][0])
-            #     rst = hessian[f_idx][:, var_idx1, var_idx2]
->>>>>>> f8eb0218
 
         return rst
 
