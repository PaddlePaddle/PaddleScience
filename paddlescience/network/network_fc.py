--- conflicted
+++ resolved
@@ -139,10 +139,9 @@
         u = paddle.add(u, self._biases[-1])
         return u
 
-<<<<<<< HEAD
     def set_input(self, input):
         return NetOut(self, input)
-=======
+
     def initialize(self,
                    path=None,
                    n=None,
@@ -200,7 +199,6 @@
                         dtype=self._dtype,
                         is_bias=True,
                         attr=b_attr)
->>>>>>> 070d3dab
 
     def initialize(self, params=None):
         self.params_path = params
