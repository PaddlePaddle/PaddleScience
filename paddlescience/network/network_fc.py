--- conflicted
+++ resolved
@@ -130,10 +130,9 @@
         u = paddle.add(u, self.biases[-1])
         return u
 
-<<<<<<< HEAD
     def set_input(self, input):
         return NetOut(self, input)
-=======
+
     def initialize(self, params=None):
         self.params_path = params
         # In dynamic graph mode, load the params.
@@ -142,7 +141,6 @@
         if paddle.in_dynamic_mode():
             layer_state_dict = paddle.load(params)
             self.set_state_dict(layer_state_dict)
->>>>>>> 41179856
 
     def flatten_params(self):
         flat_vars = list(map(paddle.flatten, self.weights + self.biases))
