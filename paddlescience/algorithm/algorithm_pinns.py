--- conflicted
+++ resolved
@@ -260,11 +260,7 @@
 
         return labels, labels_attr
 
-<<<<<<< HEAD
     def create_inputs_from_loss(self, pde):
-=======
-    def create_inputs_from_loss(self):
->>>>>>> 41179856
 
         inputs = list()
         inputs_attr = OrderedDict()
@@ -275,7 +271,6 @@
         inputs_attr_d = OrderedDict()
 
         # interior
-<<<<<<< HEAD
         for eq in pde.equations:
 
             # print(eq)
@@ -310,57 +305,19 @@
         if True in self.loss._datalist:
             inputs.append(self.loss._datainput)
             inputs_attr_d["0"] = InputsAttr(0, 0)
-=======
-        for i in self.loss._loss:
-            if type(i) is EqLoss:
-                inputs.append(i._input)
-                inputs_attr_i["0"] = InputsAttr(0, 0)
-                inputs_attr["interior"] = inputs_attr_i
-
-        # boundary
-        for i in self.loss._loss:
-            if type(i) is BcLoss:
-                name = i._name
-                inputs.append(i._input)
-                inputs_attr_b[name] = InputsAttr(0, 0)
-
-        # initial
-        for i in self.loss._loss:
-            if type(i) is IcLoss:
-                inputs.append(i._input)
-                inputs_attr_it["0"] = InputsAttr(0, 0)
-                inputs_attr["ic"] = inputs_attr_it
-
-        # supervise
-        for i in self.loss._loss:
-            if type(i) is DataLoss:
-                inputs.append(i._input)
-                inputs_attr_d["0"] = InputsAttr(0, 0)
-                inputs_attr["user"] = inputs_attr_d
->>>>>>> 41179856
 
         inputs_attr["interior"] = inputs_attr_i
         inputs_attr["bc"] = inputs_attr_b
         inputs_attr["ic"] = inputs_attr_it
         inputs_attr["user"] = inputs_attr_d
 
-<<<<<<< HEAD
         return inputs, inputs_attr
 
     def create_labels_from_loss(self, pde):
-=======
-        # print(inputs)
-        # print(inputs_attr)
-
-        return inputs, inputs_attr
-
-    def create_labels_from_loss(self):
->>>>>>> 41179856
 
         labels = list()
         labels_attr = OrderedDict()
 
-<<<<<<< HEAD
         # equation
         labels_attr["interior"] = OrderedDict()
         labels_attr["interior"]["equations"] = list()
@@ -414,18 +371,6 @@
             labels_attr["ic"].append(attr)
 
         # data
-=======
-        # for i in self.loss._loss:
-        #     if is i DataLoss:
-        #         labels.append(i._ref)
-        #         labels_attr_d["0"] = InputsAttr(0, 0)
-        #         labels_attr["user"] = inputs_attr_d
-
-        #     labels_attr["user"]["data_next"] = list()
-        #     for i in range(len(pde.dvar)):
-        #         labels_attr["user"]["data_next"].append(LabelInt(len(labels)))
-        #         labels.append(LabelHolder())
->>>>>>> 41179856
 
         # # data next
         # if "supervise_data" in inputs_custom:
